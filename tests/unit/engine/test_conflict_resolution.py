--- conflicted
+++ resolved
@@ -3,10 +3,7 @@
 from unittest import TestCase
 import unittest
 from seneca.storage.driver import DatabaseDriver
-<<<<<<< HEAD
-=======
-
->>>>>>> 49b7adf5
+
 
 class TestConflictResolution(TestCase):
 
