--- conflicted
+++ resolved
@@ -16,12 +16,7 @@
 
     def setUp(self):
         SenecaInterpreter.concurrent_mode = False
-<<<<<<< HEAD
-        if not SenecaInterpreter.loaded:
-            SenecaInterpreter.loaded = {'__main__': {'rt': {'author': 'me', 'sender': 'me', 'contract': 'seneca.contracts.currency'}}}
-=======
         SenecaInterpreter.loaded = {'__main__': {'rt': {'author': 'me', 'sender': 'me', 'contract': 'seneca.contracts.currency'}}}
->>>>>>> afd4ab02
         self.r = redis.StrictRedis(host='localhost', port=get_redis_port(), db=MASTER_DB, password=get_redis_password())
         self.l = HList(prefix='yo')
         self.r.flushdb()
