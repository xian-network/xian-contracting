from unittest import TestCase
from unittest.mock import MagicMock
from seneca.engine.client import *
from seneca.engine.interface import SenecaInterface
from seneca.libs.logger import overwrite_logger_level
import time, random


GENESIS_AUTHOR = 'davis'


XFER_CODE_STR = """ \

from seneca.contracts.currency import transfer
transfer('{receiver}', {amount})
"""


MINT_CODE_STR = """ \
from seneca.contracts.currency import mint
mint({}, {})
"""

CONTRACTS_TO_STORE = {'currency': 'kv_currency.sen.py'}
NUM_WALLETS = 10 ** 5
SEED_AMOUNT = 10 ** 6
PERSON_A = 'conflictor_a'
PERSON_B = 'conflictor_b'


class MockContract:
    def __init__(self, sender: str, code: str, contract_name: str):
        self.sender, self.code, self.contract_name = sender, code, contract_name


def setup():
    # overwrite_logger_level(0)
    with SenecaInterface(False) as interface:
        interface.r.flushall()

        # Store all smart contracts in CONTRACTS_TO_STORE
        import seneca
        test_contracts_path = seneca.__path__[0] + '/../test_contracts/'

        for contract_name, file_name in CONTRACTS_TO_STORE.items():
            with open(test_contracts_path + file_name) as f:
                code_str = f.read()
                interface.publish_code_str(contract_name, GENESIS_AUTHOR, code_str)

        start = time.time()
        print("------ MINTING -------")
        print("Minting {} wallets...".format(NUM_WALLETS))
        for i in range(NUM_WALLETS):
            interface.execute_function(module_path='seneca.contracts.currency.mint',
                                       sender=GENESIS_AUTHOR, to=str(i), amount=SEED_AMOUNT, stamps=1000)
        for w in (PERSON_A, PERSON_B):
            interface.execute_function(module_path='seneca.contracts.currency.mint',
                                       sender=GENESIS_AUTHOR, to=w, amount=SEED_AMOUNT, stamps=1000)
        print("Finished minting wallet in {} seconds".format(round(time.time()-start, 2)))
        print("----------------------")


def create_currency_tx(sender: str, receiver: str, amount: int, contract_name: str='currency'):
    code = XFER_CODE_STR.format(receiver=receiver, amount=amount)
    contract = MockContract(sender=sender, code=code, contract_name=contract_name)
    return contract


def test_baseline(num_contracts: int=30000):
    start = time.time()
    print(" ----- BASELINE ------")
    print("Running {} contracts with random addresses...".format(num_contracts))
    with SenecaInterface(False) as interface:
        for i in range(num_contracts):
            amount = 1
            sender, receiver = random.sample(range(NUM_WALLETS), 2)
            interface.execute_function(module_path='seneca.contracts.currency.transfer',
                                       sender=str(sender), to=str(receiver), amount=amount, stamps=1000)
    dur = time.time()-start
    print("Finished running baseline contracts in {} seconds ".format(round(dur, 2)))
    print("Baseline TPS: {}".format(num_contracts/dur))
    print("----------------------")


if __name__ == '__main__':
    setup()

    # First, we test baseline
    test_baseline()

    # Now for the real deal

# class TestSenecaClient(TestCase):
#     CONTRACTS_TO_STORE = {'currency': 'kv_currency.sen.py'}
#
#     def setUp(self):
#         overwrite_logger_level(0)
#         with SenecaInterface(False) as tooling:
#             tooling.r.flushall()
#
#             # Store all smart contracts in CONTRACTS_TO_STORE
#             import seneca
#             test_contracts_path = seneca.__path__[0] + '/../test_contracts/'
#
#             for contract_name, file_name in self.CONTRACTS_TO_STORE.items():
#                 with open(test_contracts_path + file_name) as f:
#                     code_str = f.read()
<<<<<<< HEAD
#                     tooling.publish_code_str(contract_name, GENESIS_AUTHOR, code_str, keep_original=True)
=======
#                     interface.publish_code_str(contract_name, GENESIS_AUTHOR, code_str)
>>>>>>> 37a2ad4b
#
#             rt = make_n_tup({
#                 'author': GENESIS_AUTHOR,
#                 'sender': GENESIS_AUTHOR,
#             })
#             tooling.execute_code_str(MINT_CODE_STR, scope={'rt': rt})
#
#     def test_setup_dbs(self):
#         client = SenecaClient(sbb_idx=0, num_sbb=1)
#
#         self.assertTrue(client.master_db is not None)
#         self.assertTrue(client.active_db is None)
#
#         self.assertEqual(len(client.available_dbs), NUM_CACHES)
#
#     def test_run_tx_increments_contract_idx(self):
#         client = SenecaClient(sbb_idx=0, num_sbb=1)
#         client._start_sb('A' * 64)
#
#         self.assertEqual(client.active_db.next_contract_idx, 0)
#
#         c1 = create_currency_tx('davis', 'stu', 14)
#         c2 = create_currency_tx('stu', 'davis', 40)
#
#         client.run_contract(c1)
#         self.assertEqual(client.active_db.next_contract_idx, 1)
#
#         client.run_contract(c2)
#         self.assertEqual(client.active_db.next_contract_idx, 2)
#
#     def test_end_subblock_1_sbb(self):
#         input_hash = 'A' * 64
#
#         loop = asyncio.new_event_loop()
#         asyncio.set_event_loop(loop)
#
#         client = SenecaClient(sbb_idx=0, num_sbb=1, loop=loop)
#         client._start_sb(input_hash)
#
#         c1 = create_currency_tx('davis', 'stu', 14)
#         c2 = create_currency_tx('stu', 'davis', 40)
#         client.run_contract(c1)
#         client.run_contract(c2)
#
#         client._end_sb()
#         self.assertTrue(input_hash in client.pending_futures)
#
#         # We must run the future manually, since the event loop is not currently running
#         loop.run_until_complete(client.pending_futures[input_hash]['fut'])
#
#         actual_sbb_rep = client.update_master_db()
#         expected_sbb_rep = [(c1, "SUCC", "SET balances:davis 9986;SET balances:stu 83;"),
#                             (c2, "SUCC", "SET balances:stu 43;SET balances:davis 10026;")]
#         self.assertEqual(expected_sbb_rep, actual_sbb_rep)
#
#         loop.close()
#
#     def test_end_subblock_2_sbb(self):
#         input_hash1 = 'A' * 64
#         input_hash2 = 'B' * 64
#
#         loop = asyncio.new_event_loop()
#         asyncio.set_event_loop(loop)
#
#         client1 = SenecaClient(sbb_idx=0, num_sbb=2, loop=loop)
#         client2 = SenecaClient(sbb_idx=1, num_sbb=2, loop=loop)
#         client1._start_sb(input_hash1)
#         client2._start_sb(input_hash2)
#
#         c1 = create_currency_tx('davis', 'stu', 14)
#         c2 = create_currency_tx('stu', 'davis', 40)
#         c3 = create_currency_tx('ghu', 'davis', 15)
#         c4 = create_currency_tx('tj', 'birb', 90)
#         client1.run_contract(c1)
#         client1.run_contract(c2)
#         client2.run_contract(c3)
#         client2.run_contract(c4)
#
#         client1._end_sb()
#         client2._end_sb()
#         self.assertTrue(input_hash1 in client1.pending_futures)
#         self.assertTrue(input_hash2 in client2.pending_futures)
#
#         # We must run the future manually, since the event loop is not currently running
#         coros = (client1.pending_futures[input_hash1]['fut'], client2.pending_futures[input_hash2]['fut'])
#         loop.run_until_complete(asyncio.gather(*coros))
#
#         # Check the sb rep output after merging to master on each
#         expected_sbb1_rep = [(c1, "SUCC", "SET balances:davis 9986;SET balances:stu 83;"),
#                              (c2, "SUCC", "SET balances:stu 43;SET balances:davis 10026;")]
#         expected_sbb2_rep = [(c3, "SUCC", "SET balances:ghu 8985;SET balances:davis 10041;"),
#                              (c4, "SUCC", "SET balances:tj 7910;SET balances:birb 8090;")]
#         actual_sbb1_rep = client1.update_master_db()
#         actual_sbb2_rep = client2.update_master_db(False)
#         self.assertEqual(expected_sbb1_rep, actual_sbb1_rep)
#         self.assertEqual(expected_sbb2_rep, actual_sbb2_rep)
#
#         loop.close()
#
#     def test_end_subblock_2_sbb_start_subblocks_before_ending_then_flush_all_dem_bois(self):
#         input_hash1 = 'A' * 64
#         input_hash2 = 'B' * 64
#         input_hash3 = 'C' * 64
#         input_hash4 = 'D' * 64
#
#         loop = asyncio.new_event_loop()
#         asyncio.set_event_loop(loop)
#
#         client1 = SenecaClient(sbb_idx=0, num_sbb=2, loop=loop)
#         client2 = SenecaClient(sbb_idx=1, num_sbb=2, loop=loop)
#
#         client1._start_sb(input_hash1)
#         client2._start_sb(input_hash2)
#
#         c1 = create_currency_tx('davis', 'stu', 14)
#         c2 = create_currency_tx('stu', 'davis', 40)
#         c3 = create_currency_tx('ghu', 'davis', 15)
#         c4 = create_currency_tx('tj', 'birb', 90)
#         client1.run_contract(c1)
#         client1.run_contract(c2)
#         client2.run_contract(c3)
#         client2.run_contract(c4)
#
#         client1._end_sb()
#         client2._end_sb()
#
#         client1._start_sb(input_hash3)
#         client2._start_sb(input_hash4)
#
#         c5 = create_currency_tx('ethan', 'birb', 60)
#         c6 = create_currency_tx('stu', 'davis', 10)
#         c7 = create_currency_tx('ghu', 'tj', 50)
#         c8 = create_currency_tx('birb', 'davis', 100)
#         client1.run_contract(c5)
#         client1.run_contract(c6)
#         client2.run_contract(c7)
#         client2.run_contract(c8)
#
#         client1._end_sb()
#         client2._end_sb()
#         self.assertTrue(input_hash1 in client1.pending_futures)
#         self.assertTrue(input_hash3 in client1.pending_futures)
#         self.assertTrue(input_hash2 in client2.pending_futures)
#         self.assertTrue(input_hash4 in client2.pending_futures)
#
#         # We must run the future manually, since the event loop is not currently running
#         coros = (client1.pending_futures[input_hash1]['fut'], client2.pending_futures[input_hash2]['fut'])
#         loop.run_until_complete(asyncio.gather(*coros))
#
#         # Check the sb rep output after merging to master on each
#         expected_sbb1_1 = [(c1, "SUCC", "SET balances:davis 9986;SET balances:stu 83;"),
#                            (c2, "SUCC", "SET balances:stu 43;SET balances:davis 10026;")]
#         expected_sbb2_1 = [(c3, "SUCC", "SET balances:ghu 8985;SET balances:davis 10041;"),
#                            (c4, "SUCC", "SET balances:tj 7910;SET balances:birb 8090;")]
#         expected_sbb1_2 = [(c5, "SUCC", "SET balances:ethan 7940;SET balances:birb 8150;"),
#                            (c6, "SUCC", "SET balances:stu 33;SET balances:davis 10051;")]
#         expected_sbb2_2 = [(c7, "SUCC", "SET balances:ghu 8935;SET balances:tj 7960;"),
#                            (c8, "SUCC", "SET balances:birb 8050;SET balances:davis 10151;")]
#
#         actual_sbb1_1 = client1.update_master_db(True)
#         actual_sbb2_1 = client2.update_master_db(False)
#         self.assertEqual(expected_sbb1_1, actual_sbb1_1)
#         self.assertEqual(expected_sbb2_1, actual_sbb2_1)
#
#         coros = (client1.pending_futures[input_hash3]['fut'], client2.pending_futures[input_hash4]['fut'])
#         loop.run_until_complete(asyncio.gather(*coros))
#
#         actual_sbb1_2 = client1.update_master_db(True)
#         actual_sbb2_2 = client2.update_master_db(False)
#         self.assertEqual(expected_sbb1_2, actual_sbb1_2)
#         self.assertEqual(expected_sbb2_2, actual_sbb2_2)
#
#         loop.close()
#
#     # Test that pending_db/active_db/working_db get updated as we go thru the flow
#
#     # Test starting a new sub block before the last sub block finishes
#
#     # Test with multiple sb's where stuff in SB 2 will pass the first time and fail the second time (cause some og read was modified)<|MERGE_RESOLUTION|>--- conflicted
+++ resolved
@@ -105,11 +105,8 @@
 #             for contract_name, file_name in self.CONTRACTS_TO_STORE.items():
 #                 with open(test_contracts_path + file_name) as f:
 #                     code_str = f.read()
-<<<<<<< HEAD
+#                     interface.publish_code_str(contract_name, GENESIS_AUTHOR, code_str)
 #                     tooling.publish_code_str(contract_name, GENESIS_AUTHOR, code_str, keep_original=True)
-=======
-#                     interface.publish_code_str(contract_name, GENESIS_AUTHOR, code_str)
->>>>>>> 37a2ad4b
 #
 #             rt = make_n_tup({
 #                 'author': GENESIS_AUTHOR,
