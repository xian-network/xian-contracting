--- conflicted
+++ resolved
@@ -65,11 +65,8 @@
 
         new_code = self.compiler.parse_to_code(code)
 
-<<<<<<< HEAD
-=======
         print(new_code)
 
->>>>>>> b20913c4
         self.assertEqual(self.d.get_contract('stubucks'), new_code)
 
     def test_submission_then_function_call(self):
