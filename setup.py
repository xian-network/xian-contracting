--- conflicted
+++ resolved
@@ -15,12 +15,7 @@
         "cachetools",
         "loguru",
         "pynacl",
-<<<<<<< HEAD
-        "randomx",
-        "psutil"
-=======
-        "h5py",
->>>>>>> 60c86b09
+        "psutil",
     ],
     url="https://github.com/xian-network/contracting",
     author="Xian",
