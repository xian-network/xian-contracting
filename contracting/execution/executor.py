import importlib
import multiprocessing

from typing import Dict

from . import runtime
from ..db.cr.transaction_bag import TransactionBag
from ..db.driver import ContractDriver, CacheDriver
<<<<<<< HEAD
from ..execution.module import install_database_loader, uninstall_builtins, enable_restricted_imports, disable_restricted_imports
from ..execution.metering.tracer import Tracer
=======
from ..execution.module import install_database_loader, uninstall_builtins
from .. import config
>>>>>>> 7a27bcef

class Executor:
    def __init__(self, production=False, driver=None, metering=True,
                 currency_contract='currency', balances_hash='balances'):

        self.metering = metering

        self.driver = driver
        if not self.driver:
            self.driver = ContractDriver()
        self.production = production

        if self.production:
            self.sandbox = MultiProcessingSandbox()
        else:
            self.sandbox = Sandbox()

        #self.metering = metering

        # Variables to tell Executor where to look for a balance to deduct for stamps if metering is enabled
        self.currency_contract = currency_contract
        self.balances_hash = balances_hash

        runtime.rt.env.update({'__Driver': self.driver})

    def execute_bag(self, bag: TransactionBag, auto_commit=False, driver=None) -> Dict[int, tuple]:
        """
        The execute bag method sends a list of transactions to the sandbox to be executed
        In the case of bag execution the

        :param bag: a list of deserialized transaction objects
        :return: A dictionary with transaction index as the _key and execution result
                 objects as the value. Formatted as follows:

                 {
                    1: (0, 'balance=10')
                    2: (1, ImportError)
                 }
        """
        results = self.sandbox.execute_bag(bag, auto_commit=auto_commit, driver=driver)
        return results

    def execute(self, sender, contract_name, function_name, kwargs, environment={}, auto_commit=True, driver=None,
                stamps=1000000, metering=None) -> tuple:

        # Default to the self.metering property unless provided
        if metering is None:
            metering = self.metering

        runtime.rt.env.update({'__Driver': self.driver})

        if driver is None:
            driver = runtime.rt.env.get('__Driver')

        """
        Method that does a naive execute

        :param sender:
        :param contract_name:
        :param function_name:
        :param kwargs:
        :return: Dictionary containing the keys 'status_code' 'result' and 'error'
        """
        # A successful run is determined by if the sandbox execute command successfully runs.
        # Therefor we need to have a try catch to communicate success/fail back to the
        # client. Necessary in the case of batch run through bags where we still want to
        # continue execution in the case of failure of one of the transactions.
        balances_key = None
        if metering:

            balances_key = '{}{}{}{}{}'.format(self.currency_contract,
                                               config.INDEX_SEPARATOR,
                                               self.balances_hash,
                                               config.DELIMITER,
                                               sender)

            balance = driver.get(balances_key) or 0

<<<<<<< HEAD
        environment.update({'__Context': runtime.Context})
        self.tracer.set_stamp(stamps)
        self.tracer.start()

        enable_restricted_imports()
        status_code, result = self.sandbox.execute(sender, contract_name, function_name, kwargs,
                                                   auto_commit, environment, driver)
        disable_restricted_imports()
=======
            assert balance >= stamps, 'Sender does not have enough stamps for the transaction. \
                                       Balance at key {} is {}'.format(balances_key, balance)

        # Execute the function
        runtime.rt.set_up(stmps=stamps, meter=metering)
        status_code, result = self.sandbox.execute(sender, contract_name, function_name, kwargs,
                                                   auto_commit, environment, driver)
        runtime.rt.tracer.stop()

        # Deduct the stamps if that is enabled
        if metering:
            assert balances_key is not None, 'Balance key was not set properly. Cannot deduct stamps.'
>>>>>>> 7a27bcef

            to_deduct = runtime.rt.tracer.get_stamp_used()
            balance = driver.get(balances_key) or 0
            balance -= to_deduct

            driver.set(balances_key, balance)
            driver.commit()

        stamps -= runtime.rt.tracer.get_stamp_used()
        runtime.rt.clean_up()
        runtime.rt.env.update({'__Driver': self.driver})

        return status_code, result, stamps


"""
The Sandbox class is used as a execution sandbox for a transaction.

I/O pattern:

    ------------                                  -----------
    | Executor |  ---> Transaction Bag (all) ---> | Sandbox |
    ------------                                  -----------
                                                       |
    ------------                                       v
    | Executor |  <---      Send Results     <---  Execute all tx
    ------------

    * The client sends the whole transaction bag to the Sandbox for
      processing. This is done to minimize back/forth I/O overhead
      and deadlocks
    * The sandbox executes all of the transactions one by one, resetting
      the syspath after each execution.
    * After all execution is complete, pass the full set of results
      back to the client again to minimize I/O overhead and deadlocks
    * Sandbox blocks on pipe again for new bag of transactions
"""


class Sandbox(object):
    def __init__(self):
        install_database_loader()

    def wipe_modules(self):
        uninstall_builtins()
        install_database_loader()

    def execute_bag(self, txbag, auto_commit=False, driver=None):
        response_obj = {}
        for idx, tx in txbag:
            response_obj[idx] = self.execute(tx.payload.sender, tx.contract_name, tx.func_name,
                                             tx.kwargs, auto_commit=auto_commit,
                                             environment={}, driver=driver)
        return response_obj

    def execute(self, sender, contract_name, function_name, kwargs, auto_commit=True,
                environment={}, driver=None):
        # Use _driver if one is provided, otherwise use the default _driver, ensuring to set it
        # back to default only if it was set previously to something else
        if driver:
            runtime.rt.env.update({'__Driver': driver})
        else:
            driver = runtime.rt.env.get('__Driver')

        # __main__ is replaced by the sender of the message in this case

        runtime.rt.ctx.clear()
        runtime.rt.ctx.append(sender)
        runtime.rt.env.update(environment)
        status_code = 0
        try:
            module = importlib.import_module(contract_name)
            #module = __import__(contract_name)

            func = getattr(module, function_name)

            result = func(**kwargs)

            if auto_commit:
                driver.commit()
        except Exception as e:
            print(str(e))
            result = e
            status_code = 1
            if auto_commit:
                driver.revert()
        finally:
            if isinstance(driver, CacheDriver):
                driver.new_tx()

        return status_code, result


# THIS SHOULD BE USED LATER
class MultiProcessingSandbox(Sandbox):
    def __init__(self):
        super().__init__()
        self.pipe = multiprocessing.Pipe()
        self.p = None

    def terminate(self):
        if self.p is not None:
            self.p.terminate()
        self.p = None

    def _lazy_instantiate(self):
        if self.p is None:
            self.p = multiprocessing.Process(target=self.process_loop,
                                             args=(super().execute, ))
            self.p.start()
            self.wipe_modules()

    def _update_driver_cache(self, driver, updated_driver):
        if updated_driver and isinstance(updated_driver, CacheDriver):
            driver.reset_cache(modified_keys=updated_driver.modified_keys,
                               contract_modifications=updated_driver.contract_modifications,
                               original_values=updated_driver.original_values)

    def execute_bag(self, txbag, auto_commit=False, driver=None):
        self._lazy_instantiate()

        _, child_pipe = self.pipe

        msg = {
            '_driver': driver,
            'txns': {}
        }

        for tx_idx, tx in txbag:
            msg['txns'][tx_idx] = {
                'sender': tx.payload.sender,
                'contract_name': tx.contract_name,
                'function_name': tx.func_name,
                'kwargs': tx.kwargs,
                'auto_commit': auto_commit,
                'environment': {}
            }

        child_pipe.send(msg)

        response_obj = child_pipe.recv()
        self._update_driver_cache(driver, response_obj['_driver'])

        return response_obj['results']

    def execute(self, sender, contract_name, function_name, kwargs, auto_commit=True,
                environment={}, driver=None):
        self._lazy_instantiate()

        _, child_pipe = self.pipe

        # Sends code to be executed in the process loop
        # Create a message of type single execute
        # The reason it is a dictionary with a integer _key is
        # because we may be running a subset of the transactions but
        # still want to maintain order (e.g. 0,1,5)
        msg = {
            '_driver': driver,
            'txns': {
                0: {
                    'sender': sender,
                    'contract_name': contract_name,
                    'function_name': function_name,
                    'kwargs': kwargs,
                    'auto_commit': auto_commit,
                    'environment': environment
                }
            }
        }
        child_pipe.send(msg)

        # Receive result object back from process loop, formatted as
        # (status_code, result), loaded in using dill due to python
        # base pickler not knowning how to pickle module object
        # returned from execute
        response_obj = child_pipe.recv()
        self._update_driver_cache(driver, response_obj['_driver'])
        # In the case mp.execute() is called, we know we only have one
        # entry into the response object
        status_code, result = response_obj['results'][0]

        # Check the status code for failure, if failure raise the result
        return status_code, result

    def process_loop(self, execute_fn):
        parent_pipe, _ = self.pipe
        while True:
            msg = parent_pipe.recv()
            driver = msg['_driver']
            response_obj = {
                '_driver': driver,
                'results': {}
            }
            for tx_idx in sorted(msg['txns'].keys()):
                tx = msg['txns'][tx_idx]
                response_obj['results'][tx_idx] = execute_fn(tx['sender'], tx['contract_name'], tx['function_name'],
                                                             tx['kwargs'], auto_commit=tx['auto_commit'],
                                                             environment=tx['environment'], driver=driver)

            parent_pipe.send(response_obj)
<|MERGE_RESOLUTION|>--- conflicted
+++ resolved
@@ -6,13 +6,8 @@
 from . import runtime
 from ..db.cr.transaction_bag import TransactionBag
 from ..db.driver import ContractDriver, CacheDriver
-<<<<<<< HEAD
-from ..execution.module import install_database_loader, uninstall_builtins, enable_restricted_imports, disable_restricted_imports
-from ..execution.metering.tracer import Tracer
-=======
 from ..execution.module import install_database_loader, uninstall_builtins
 from .. import config
->>>>>>> 7a27bcef
 
 class Executor:
     def __init__(self, production=False, driver=None, metering=True,
@@ -91,16 +86,6 @@
 
             balance = driver.get(balances_key) or 0
 
-<<<<<<< HEAD
-        environment.update({'__Context': runtime.Context})
-        self.tracer.set_stamp(stamps)
-        self.tracer.start()
-
-        enable_restricted_imports()
-        status_code, result = self.sandbox.execute(sender, contract_name, function_name, kwargs,
-                                                   auto_commit, environment, driver)
-        disable_restricted_imports()
-=======
             assert balance >= stamps, 'Sender does not have enough stamps for the transaction. \
                                        Balance at key {} is {}'.format(balances_key, balance)
 
@@ -113,7 +98,6 @@
         # Deduct the stamps if that is enabled
         if metering:
             assert balances_key is not None, 'Balance key was not set properly. Cannot deduct stamps.'
->>>>>>> 7a27bcef
 
             to_deduct = runtime.rt.tracer.get_stamp_used()
             balance = driver.get(balances_key) or 0
