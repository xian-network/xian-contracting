import importlib
import multiprocessing

from typing import Dict
import decimal

from . import runtime
from ..db.cr.transaction_bag import TransactionBag
from ..db.driver import ContractDriver, CacheDriver
from ..execution.module import install_database_loader, uninstall_builtins
from .. import config

class Executor:
    def __init__(self, production=False, driver=None, metering=True,
                 currency_contract='currency', balances_hash='balances'):

        self.metering = metering

        self.driver = driver

        if not self.driver:
            self.driver = ContractDriver()
        self.production = production

        if self.production:
            self.sandbox = MultiProcessingSandbox()
        else:
            self.sandbox = Sandbox()

        self.currency_contract = currency_contract
        self.balances_hash = balances_hash

        runtime.rt.env.update({'__Driver': self.driver})

<<<<<<< HEAD
    def execute_bag(self, bag: TransactionBag,
                    auto_commit=False,
                    driver=None,
                    environment={},
                    metering=None) -> Dict[int, tuple]:

        results = self.sandbox.execute_bag(bag,
                                           auto_commit=auto_commit,
                                           driver=driver,
                                           environment=environment,
                                           metering=metering)
        return results
=======
    def execute_bag(self, bag: TransactionBag, environment={}, auto_commit=False, driver=None) -> Dict[int, tuple]:
        """
        The execute bag method sends a list of transactions to the sandbox to be executed
        In the case of bag execution the

        :param bag: a list of deserialized transaction objects
        :return: A dictionary with transaction index as the _key and execution result
                 objects as the value. Formatted as follows:

                 {
                    1: (0, 'balance=10')
                    2: (1, ImportError)
                 }
        """
        response_obj = {}

        for idx, tx in bag:
            response_obj[idx] = self.execute(tx.payload.sender, tx.contract_name, tx.func_name,
                                             tx.kwargs, stamps=tx.payload.stampsSupplied, auto_commit=auto_commit,
                                             environment=environment, driver=driver)
        return response_obj
        # results = self.sandbox.execute_bag(bag, environment=environment, auto_commit=auto_commit, driver=driver)
        # return results
>>>>>>> bab605e2

    def execute(self, sender, contract_name, function_name, kwargs,
                environment={},
                auto_commit=True,
                driver=None,
                stamps=1000000,
                metering=None) -> tuple:

        if metering is None:
            metering = self.metering

        runtime.rt.env.update({'__Driver': self.driver})

        if driver is None:
            driver = runtime.rt.env.get('__Driver')

<<<<<<< HEAD
        status_code, result, stamps_used = self.sandbox.execute(sender, contract_name, function_name, kwargs,
                                                                auto_commit=auto_commit,
                                                                environment=environment,
                                                                driver=driver,
                                                                metering=metering,
                                                                stamps=stamps,
                                                                currency_contract=self.currency_contract,
                                                                balances_hash=self.balances_hash)
=======
        """
        Method that does a naive execute

        :param sender:
        :param contract_name:
        :param function_name:
        :param kwargs:
        :return: Dictionary containing the keys 'status_code' 'result' and 'error'
        """
        # A successful run is determined by if the sandbox execute command successfully runs.
        # Therefor we need to have a try catch to communicate success/fail back to the
        # client. Necessary in the case of batch run through bags where we still want to
        # continue execution in the case of failure of one of the transactions.
        balances_key = None
        if metering:

            balances_key = '{}{}{}{}{}'.format(self.currency_contract,
                                               config.INDEX_SEPARATOR,
                                               self.balances_hash,
                                               config.DELIMITER,
                                               sender)

            balance = driver.get(balances_key) or 0

            assert balance * config.STAMPS_PER_TAU >= stamps, 'Sender does not have enough stamps for the transaction. \
                                       Balance at key {} is {}'.format(balances_key, balance)

        # Execute the function
        runtime.rt.set_up(stmps=stamps, meter=metering)
        status_code, result = self.sandbox.execute(sender, contract_name, function_name, kwargs,
                                                   auto_commit, environment, driver)
        runtime.rt.tracer.stop()

        # Deduct the stamps if that is enabled
        if metering:
            assert balances_key is not None, 'Balance key was not set properly. Cannot deduct stamps.'

            to_deduct = runtime.rt.tracer.get_stamp_used()
            to_deduct /= config.STAMPS_PER_TAU

            to_deduct = decimal.Decimal(to_deduct)

            balance = driver.get(balances_key) or 0
            balance -= to_deduct

            driver.set(balances_key, balance)
            driver.commit()

        stamps_used = runtime.rt.tracer.get_stamp_used()
        runtime.rt.clean_up()
        runtime.rt.env.update({'__Driver': self.driver})
>>>>>>> bab605e2

        return status_code, result, stamps_used


"""
The Sandbox class is used as a execution sandbox for a transaction.

I/O pattern:

    ------------                                  -----------
    | Executor |  ---> Transaction Bag (all) ---> | Sandbox |
    ------------                                  -----------
                                                       |
    ------------                                       v
    | Executor |  <---      Send Results     <---  Execute all tx
    ------------

    * The client sends the whole transaction bag to the Sandbox for
      processing. This is done to minimize back/forth I/O overhead
      and deadlocks
    * The sandbox executes all of the transactions one by one, resetting
      the syspath after each execution.
    * After all execution is complete, pass the full set of results
      back to the client again to minimize I/O overhead and deadlocks
    * Sandbox blocks on pipe again for new bag of transactions
"""


class Sandbox(object):
    def __init__(self):
        install_database_loader()

    def wipe_modules(self):
        uninstall_builtins()
        install_database_loader()

    def execute_bag(self, txbag, environment={}, auto_commit=False, driver=None, metering=None):
        response_obj = {}

        for idx, tx in txbag:
            response_obj[idx] = self.execute(tx.payload.sender, tx.contract_name, tx.func_name,
                                             tx.kwargs, auto_commit=auto_commit,
                                             environment=environment, driver=driver, metering=metering)
        return response_obj

    def execute(self, sender, contract_name, function_name, kwargs,
                auto_commit=True,
                environment={},
                driver=None,
                metering=None,
                stamps=1000000,
                currency_contract=None,
                balances_hash=None):

### EXECUTION START

        # Use _driver if one is provided, otherwise use the default _driver, ensuring to set it
        # back to default only if it was set previously to something else
        if driver:
            runtime.rt.env.update({'__Driver': driver})
        else:
            driver = runtime.rt.env.get('__Driver')

        # __main__ is replaced by the sender of the message in this case

        balances_key = None
        if metering:
            balances_key = '{}{}{}{}{}'.format(currency_contract,
                                               config.INDEX_SEPARATOR,
                                               balances_hash,
                                               config.DELIMITER,
                                               sender)

            balance = driver.get(balances_key) or 0

            assert balance * config.STAMPS_PER_TAU >= stamps, 'Sender does not have enough stamps for the transaction. \
                                                       Balance at key {} is {}'.format(balances_key, balance)

        runtime.rt.ctx.clear()
        runtime.rt.ctx.append(sender)
        runtime.rt.env.update(environment)
        status_code = 0
        runtime.rt.set_up(stmps=stamps, meter=metering)
        try:
            module = importlib.import_module(contract_name)
            #module = __import__(contract_name)

            func = getattr(module, function_name)

            result = func(**kwargs)

            if auto_commit:
                driver.commit()
        except Exception as e:
            result = e
            status_code = 1
            if auto_commit:
                driver.revert()
        finally:
            if isinstance(driver, CacheDriver):
                driver.new_tx()

### EXECUTION END

        runtime.rt.tracer.stop()

        # Deduct the stamps if that is enabled
        if metering:
            assert balances_key is not None, 'Balance key was not set properly. Cannot deduct stamps.'

            to_deduct = runtime.rt.tracer.get_stamp_used()
            to_deduct /= config.STAMPS_PER_TAU

            to_deduct = decimal.Decimal(to_deduct)

            balance = driver.get(balances_key) or 0
            balance -= to_deduct

            driver.set(balances_key, balance)
            driver.commit()

        stamps_used = runtime.rt.tracer.get_stamp_used()
        runtime.rt.clean_up()
        runtime.rt.env.update({'__Driver': driver})

        return status_code, result, stamps_used


# THIS SHOULD BE USED LATER
class MultiProcessingSandbox(Sandbox):
    def __init__(self):
        super().__init__()
        self.pipe = multiprocessing.Pipe()
        self.p = None

    def terminate(self):
        if self.p is not None:
            self.p.terminate()
        self.p = None

    def _lazy_instantiate(self):
        if self.p is None:
            self.p = multiprocessing.Process(target=self.process_loop,
                                             args=(super().execute, ))
            self.p.start()
            self.wipe_modules()

    def _update_driver_cache(self, driver, updated_driver):
        if updated_driver and isinstance(updated_driver, CacheDriver):
            driver.reset_cache(modified_keys=updated_driver.modified_keys,
                               contract_modifications=updated_driver.contract_modifications,
                               original_values=updated_driver.original_values)

    def execute_bag(self, txbag, environment={}, auto_commit=False, driver=None):
        self._lazy_instantiate()

        _, child_pipe = self.pipe

        msg = {
            '_driver': driver,
            'txns': {}
        }

        for tx_idx, tx in txbag:
            msg['txns'][tx_idx] = {
                'sender': tx.payload.sender,
                'contract_name': tx.contract_name,
                'function_name': tx.func_name,
                'kwargs': tx.kwargs,
                'auto_commit': auto_commit,
                'environment': environment
            }

        child_pipe.send(msg)

        response_obj = child_pipe.recv()
        self._update_driver_cache(driver, response_obj['_driver'])

        return response_obj['results']

    def execute(self, sender, contract_name, function_name, kwargs, auto_commit=True,
                environment={}, driver=None):
        self._lazy_instantiate()

        _, child_pipe = self.pipe

        # Sends code to be executed in the process loop
        # Create a message of type single execute
        # The reason it is a dictionary with a integer _key is
        # because we may be running a subset of the transactions but
        # still want to maintain order (e.g. 0,1,5)
        msg = {
            '_driver': driver,
            'txns': {
                0: {
                    'sender': sender,
                    'contract_name': contract_name,
                    'function_name': function_name,
                    'kwargs': kwargs,
                    'auto_commit': auto_commit,
                    'environment': environment
                }
            }
        }
        child_pipe.send(msg)

        # Receive result object back from process loop, formatted as
        # (status_code, result), loaded in using dill due to python
        # base pickler not knowning how to pickle module object
        # returned from execute
        response_obj = child_pipe.recv()
        self._update_driver_cache(driver, response_obj['_driver'])
        # In the case mp.execute() is called, we know we only have one
        # entry into the response object
        status_code, result = response_obj['results'][0]

        # Check the status code for failure, if failure raise the result
        return status_code, result

    def process_loop(self, execute_fn):
        parent_pipe, _ = self.pipe
        while True:
            msg = parent_pipe.recv()
            driver = msg['_driver']
            response_obj = {
                '_driver': driver,
                'results': {}
            }
            for tx_idx in sorted(msg['txns'].keys()):
                tx = msg['txns'][tx_idx]
                response_obj['results'][tx_idx] = execute_fn(tx['sender'], tx['contract_name'], tx['function_name'],
                                                             tx['kwargs'], auto_commit=tx['auto_commit'],
                                                             environment=tx['environment'], driver=driver)

            parent_pipe.send(response_obj)
<|MERGE_RESOLUTION|>--- conflicted
+++ resolved
@@ -32,7 +32,6 @@
 
         runtime.rt.env.update({'__Driver': self.driver})
 
-<<<<<<< HEAD
     def execute_bag(self, bag: TransactionBag,
                     auto_commit=False,
                     driver=None,
@@ -45,31 +44,6 @@
                                            environment=environment,
                                            metering=metering)
         return results
-=======
-    def execute_bag(self, bag: TransactionBag, environment={}, auto_commit=False, driver=None) -> Dict[int, tuple]:
-        """
-        The execute bag method sends a list of transactions to the sandbox to be executed
-        In the case of bag execution the
-
-        :param bag: a list of deserialized transaction objects
-        :return: A dictionary with transaction index as the _key and execution result
-                 objects as the value. Formatted as follows:
-
-                 {
-                    1: (0, 'balance=10')
-                    2: (1, ImportError)
-                 }
-        """
-        response_obj = {}
-
-        for idx, tx in bag:
-            response_obj[idx] = self.execute(tx.payload.sender, tx.contract_name, tx.func_name,
-                                             tx.kwargs, stamps=tx.payload.stampsSupplied, auto_commit=auto_commit,
-                                             environment=environment, driver=driver)
-        return response_obj
-        # results = self.sandbox.execute_bag(bag, environment=environment, auto_commit=auto_commit, driver=driver)
-        # return results
->>>>>>> bab605e2
 
     def execute(self, sender, contract_name, function_name, kwargs,
                 environment={},
@@ -86,7 +60,6 @@
         if driver is None:
             driver = runtime.rt.env.get('__Driver')
 
-<<<<<<< HEAD
         status_code, result, stamps_used = self.sandbox.execute(sender, contract_name, function_name, kwargs,
                                                                 auto_commit=auto_commit,
                                                                 environment=environment,
@@ -95,59 +68,6 @@
                                                                 stamps=stamps,
                                                                 currency_contract=self.currency_contract,
                                                                 balances_hash=self.balances_hash)
-=======
-        """
-        Method that does a naive execute
-
-        :param sender:
-        :param contract_name:
-        :param function_name:
-        :param kwargs:
-        :return: Dictionary containing the keys 'status_code' 'result' and 'error'
-        """
-        # A successful run is determined by if the sandbox execute command successfully runs.
-        # Therefor we need to have a try catch to communicate success/fail back to the
-        # client. Necessary in the case of batch run through bags where we still want to
-        # continue execution in the case of failure of one of the transactions.
-        balances_key = None
-        if metering:
-
-            balances_key = '{}{}{}{}{}'.format(self.currency_contract,
-                                               config.INDEX_SEPARATOR,
-                                               self.balances_hash,
-                                               config.DELIMITER,
-                                               sender)
-
-            balance = driver.get(balances_key) or 0
-
-            assert balance * config.STAMPS_PER_TAU >= stamps, 'Sender does not have enough stamps for the transaction. \
-                                       Balance at key {} is {}'.format(balances_key, balance)
-
-        # Execute the function
-        runtime.rt.set_up(stmps=stamps, meter=metering)
-        status_code, result = self.sandbox.execute(sender, contract_name, function_name, kwargs,
-                                                   auto_commit, environment, driver)
-        runtime.rt.tracer.stop()
-
-        # Deduct the stamps if that is enabled
-        if metering:
-            assert balances_key is not None, 'Balance key was not set properly. Cannot deduct stamps.'
-
-            to_deduct = runtime.rt.tracer.get_stamp_used()
-            to_deduct /= config.STAMPS_PER_TAU
-
-            to_deduct = decimal.Decimal(to_deduct)
-
-            balance = driver.get(balances_key) or 0
-            balance -= to_deduct
-
-            driver.set(balances_key, balance)
-            driver.commit()
-
-        stamps_used = runtime.rt.tracer.get_stamp_used()
-        runtime.rt.clean_up()
-        runtime.rt.env.update({'__Driver': self.driver})
->>>>>>> bab605e2
 
         return status_code, result, stamps_used
 
