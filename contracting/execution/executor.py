--- conflicted
+++ resolved
@@ -18,11 +18,8 @@
 
 class Executor:
     def __init__(self, production=False, driver=None, metering=True,
-<<<<<<< HEAD
-                 currency_contract='currency', balances_hash='balances', bypass_privates=False, bypass_cache=False):
-=======
-                 currency_contract='currency', balances_hash='balances', bypass_privates=False, bypass_balance_amount=False):
->>>>>>> 06aea463
+                 currency_contract='currency', balances_hash='balances', bypass_privates=False, bypass_balance_amount=False, bypass_cache=False):
+
 
         self.metering = metering
         self.driver = driver
