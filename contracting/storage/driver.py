from contracting.storage.encoder import encode, decode, encode_kv
from contracting.execution.runtime import rt
from contracting.stdlib.bridge.time import Datetime
from contracting.stdlib.bridge.decimal import ContractingDecimal
from contracting import config
from contracting.storage import hdf5
from datetime import datetime
from pathlib import Path
from cachetools import TTLCache

import marshal
import decimal
import os
import shutil
import logging
<<<<<<< HEAD

=======
from contracting.storage import hdf5
import h5py
from cachetools import TTLCache
>>>>>>> bdcf40b3

# Logging
logging.basicConfig(
    format="%(asctime)s - %(levelname)s - %(message)s", level=logging.DEBUG
)
logger = logging.getLogger(__name__)

FILE_EXT = ".d"
HASH_EXT = ".x"

STORAGE_HOME = Path().home().joinpath(".cometbft/xian")
DELIMITER = "."
HASH_DEPTH_DELIMITER = ":"

CODE_KEY = "__code__"
TYPE_KEY = "__type__"
AUTHOR_KEY = "__author__"
OWNER_KEY = "__owner__"
TIME_KEY = "__submitted__"
COMPILED_KEY = "__compiled__"
DEVELOPER_KEY = "__developer__"


class Driver:
    def __init__(self):
        self.log = logging.getLogger("Driver")

        # L2 cache (memory)
        self.pending_deltas = {}
        self.pending_writes = {}
        self.pending_reads = {}

        # L1 cache (memory)
        self.cache = TTLCache(maxsize=1000, ttl=6*3600)

        # L0 cache (disk)
        self.contract_state = STORAGE_HOME.joinpath("contract_state")
        self.run_state = STORAGE_HOME.joinpath("run_state")

        self.__build_directories()

    def get(self, key: str, save: bool = True):
        """
        Get a value of a key from the cache. If the key is not in the cache, it will be read from disk.
        """
        value = self.find(key)

        if save:
            if self.pending_reads.get(key) is None:
                self.pending_reads[key] = value

            if value is not None:
                rt.deduct_read(*encode_kv(key, value))

        return value


    def set(self, key, value):
        """
        Set a value of a key in the cache. It will be written to disk on commit.
        """
        rt.deduct_write(*encode_kv(key, value))

        if self.pending_reads.get(key) is None:
            self.get(key)

        if type(value) == decimal.Decimal or type(value) == float:
            value = ContractingDecimal(str(value))

        self.pending_writes[key] = value

    def __build_directories(self):
        self.contract_state.mkdir(exist_ok=True, parents=True)
        self.run_state.mkdir(exist_ok=True, parents=True)

    def __parse_key(self, key):
        try:
            filename, variable = key.split(config.INDEX_SEPARATOR, 1)
            variable = variable.replace(config.DELIMITER, config.HDF5_GROUP_SEPARATOR)
        except:
            filename = "__misc"
            variable = key.replace(config.DELIMITER, config.HDF5_GROUP_SEPARATOR)

        return filename, variable

    def __filename_to_path(self, filename):
        return (
            str(self.run_state.joinpath(filename))
            if filename.startswith("__")
            else str(self.contract_state.joinpath(filename))
        )

    def __get_files(self):
        return sorted(os.listdir(self.contract_state) + os.listdir(self.run_state))

    def __get_keys_from_file(self, filename):
        return [
            filename
            + config.INDEX_SEPARATOR
            + g.replace(config.HDF5_GROUP_SEPARATOR, config.DELIMITER)
            for g in hdf5.get_groups(self.__filename_to_path(filename))
        ]

    def get_value_from_disk(self, item: str):
        filename, variable = self.__parse_key(item)

        return (
            decode(hdf5.get_value(self.__filename_to_path(filename), variable))
            if len(filename) < config.FILENAME_LEN_MAX
            else None
        )

    def get_block_from_disk(self, item: str):
        filename, variable = self.__parse_key(item)
        block_num = (
            hdf5.get_block(self.__filename_to_path(filename), variable)
            if len(filename) < config.FILENAME_LEN_MAX
            else None
        )

        return config.BLOCK_NUM_DEFAULT if block_num is None else int(block_num)

    def set_value_to_disk(self, key: str, value, block_num=None):
        if block_num:
            self.safe_set(key, value, block_num)
            return

        filename, variable = self.__parse_key(key)

        if len(filename) < config.FILENAME_LEN_MAX:
            hdf5.set(
                self.__filename_to_path(filename),
                variable,
                encode(value) if value is not None else None,
                None,
            )
    
    def delete_key_from_disk(self, key):
        filename, variable = self.__parse_key(key)
        if len(filename) < config.FILENAME_LEN_MAX:
            hdf5.delete(self.__filename_to_path(filename), variable)

    def is_file(self, filename):
        file_path = Path(self.__filename_to_path(filename))
        return file_path.is_file()

    def iter_from_disk(self, prefix="", length=0):
        try:
            filename, _ = self.__parse_key(prefix)
        except Exception:
            return self.keys(prefix=prefix, length=length)

        if not self.is_file(filename=filename):
            return []

        keys_from_file = self.__get_keys_from_file(filename)

        keys = [key for key in keys_from_file if key.startswith(prefix)]
        keys.sort()

        return keys if length == 0 else keys[:length]

    def keys_from_disk(self, prefix=None, length=0):
        """
        Get all keys from disk with a given prefix
        """
        keys = set()
        try:
            for filename in self.__get_files():
                for key in self.__get_keys_from_file(filename):
                    if prefix and key.startswith(prefix):
                        keys.add(key)
                    elif not prefix:
                        keys.add(key)

                    if 0 < length <= len(keys):
                        raise AssertionError(
                            "Length threshold has been hit. Continuing."
                        )
        except AssertionError:
            pass

        keys = list(keys)
        keys.sort()
        return keys

    def get_contract_files(self):
        """
        Get all contract files as a list of strings
        """
        return sorted(os.listdir(self.contract_state))

    def items(self, prefix=""):
        """
        Get all existing items with a given prefix
        """

        # Get all of the items in the cache currently
        _items = {}
        keys = set()

        for k, v in self.pending_writes.items():
            if k.startswith(prefix) and v is not None:
                _items[k] = v
                keys.add(k)

        for k, v in self.cache.items():
            if k.startswith(prefix) and v is not None:
                _items[k] = v
                keys.add(k)

        # Get remaining keys from disk
        db_keys = set(self.iter_from_disk(prefix=prefix))

        # Subtract the already gotten keys
        for k in db_keys - keys:
            _items[k] = self.get(k)  # Cache get will add the keys to the cache

        return _items

    def keys(self, prefix=""):
        return list(self.items(prefix).keys())

    def values(self, prefix=""):
        l = list(self.items(prefix).values())
        return list(self.items(prefix).values())

    def key_values(self, prefix="", max_depth=16):
        result = dict()
        keys = self.keys(prefix=prefix)
        for key in keys:
            depth = key.count(HASH_DEPTH_DELIMITER)
            if depth > max_depth:
                continue
            result[key.replace(prefix, "")] = self.get(key)
        return result

    def make_key(self, contract, variable, args=[]):
        contract_variable = DELIMITER.join((contract, variable))
        if args:
            return HASH_DEPTH_DELIMITER.join((contract_variable, *[str(arg) for arg in args]))
        return contract_variable

    def get_var(self, contract, variable, arguments=[], mark=True):
        key = self.make_key(contract, variable, arguments)
        return self.get(key)

    def set_var(self, contract, variable, arguments=[], value=None, mark=True):
        key = self.make_key(contract, variable, arguments)
        self.set(key, value)

    def get_contract(self, name):
        return self.get_var(name, CODE_KEY)

    def get_owner(self, name):
        owner = self.get_var(name, OWNER_KEY)
        if owner == "":
            owner = None
        return owner

    def get_time_submitted(self, name):
        return self.get_var(name, TIME_KEY)

    def get_compiled(self, name):
        return self.get_var(name, COMPILED_KEY)

    def set_contract(
        self,
        name,
        code,
        owner=None,
        overwrite=False,
        timestamp=Datetime._from_datetime(datetime.now()),
        developer=None,
    ):
        if self.get_contract(name) is None:
            code_obj = compile(code, "", "exec")
            code_blob = marshal.dumps(code_obj)

            self.set_var(name, CODE_KEY, value=code)
            self.set_var(name, COMPILED_KEY, value=code_blob)
            self.set_var(name, OWNER_KEY, value=owner)
            self.set_var(name, TIME_KEY, value=timestamp)
            self.set_var(name, DEVELOPER_KEY, value=developer)

    def delete_contract(self, name):
        """
        Fully delete a contract from the caches and disk
        """
        for key in self.keys(name):
            if self.cache.get(key) is not None:
                del self.cache[key]

            if self.pending_writes.get(key) is not None:
                del self.pending_writes[key]

            self.delete_key_from_disk(key)

    def flush_cache(self):
        """
        Clear everything that is in the caches, so it wont be written to disk
        """
        self.pending_writes.clear()
        self.pending_reads.clear()
        self.pending_deltas.clear()
        self.cache.clear()

    def flush_disk(self):
        if self.run_state.is_dir():
            shutil.rmtree(self.run_state)
        if self.contract_state.is_dir():
            shutil.rmtree(self.contract_state)

        self.__build_directories()

    def flush_file(self, filename):
        file = Path(self.__filename_to_path(filename))
        if file.is_file():
            file.unlink()

    def flush_full(self):
        """
        Flush all caches and disk
        """
        self.flush_disk()
        self.flush_cache()

    def find(self, key: str):
        """
        Find a key in the caches and disk. Uses the following order of precedence:
        1. Pending writes
        2. Cache
        3. Disk
        """
        value = self.pending_writes.get(key) # Try to find in pending writes
        if value is not None:
            return value

        value = self.cache.get(key) # Try to find in cache
        if value is not None:
            return value

        value = self.get_value_from_disk(key) # Try to find in disk
        if value is not None:
            return value

        return None # Not found

    def delete(self, key):
        """
        Delete a key fully from the caches and queue it for deletion from disk on commit
        """
        self.set(key, None)

    def hard_apply(self, nanos):
        """
        Save the current state to disk and L1 cache and clear the L2 cache
        """

        deltas = {}
        for k, v in self.pending_writes.items():
            current = self.pending_reads.get(k)
            deltas[k] = (current, v)

            self.cache[k] = v

        self.pending_deltas[nanos] = {"writes": deltas, "reads": self.pending_reads}

        # Clear the top cache
        self.pending_reads = {}
        self.pending_writes.clear()

        # see if the HCL even exists
        if self.pending_deltas.get(nanos) is None:
            return

        # Run through the sorted HCLs from oldest to newest applying each one until the hcl committed is

        to_delete = []
        for _nanos, _deltas in sorted(self.pending_deltas.items()):
            # Run through all state changes, taking the second value, which is the post delta
            for key, delta in _deltas["writes"].items():
                self.set_value_to_disk(key=key, value=delta[1])

            # Add the key (
            to_delete.append(_nanos)
            if _nanos == nanos:
                break

        # Remove the deltas from the set
        [self.pending_deltas.pop(key) for key in to_delete]
        
    def bust_cache(self, writes: dict):
        """
        Remove specific write deltas from the cache
        """
        if not writes:
            return

        for key in writes.keys():
            should_clear = True
            for pd in self.pending_deltas.values():
                should_clear = key not in list(pd["writes"].keys())
                if not should_clear:
                    break

            if should_clear:
                self.cache.pop(key, None)

    def reset_cache(self):
        """
        Reset the L1 cache
        """
        self.cache = {}

    def rollback_one_block_on_disk(self):
        """
        Rollback one block on disk
        """
        for key in self.keys():
            block_num = self.get_block_from_disk(key)
            if block_num is not None:
                self.set_value_to_disk(key, self.get_value_from_disk(key), block_num - 1)

    def rollback(self, nanos=None):
        """
        Rollback to a given Nanoseconds in L2 cache or if no Nanoseconds is given, rollback to the latest state on disk (does not do block rollback)
        """

        if nanos is None:
            # Returns to disk state which should be whatever it was prior to any write sessions
            self.cache.clear()
            self.pending_reads = {}
            self.pending_writes.clear()
            self.pending_deltas.clear()
        else:
            to_delete = []
            for _nanos, _deltas in sorted(self.pending_deltas.items())[::-1]:
                # Clears the current reads/writes, and the reads/writes that get made when rolling back from the
                # last nanos
                self.pending_reads = {}
                self.pending_writes.clear()

                if _nanos < nanos:
                    # if we are less than the nanos then top processing anymore, this is our rollback point
                    break
                else:
                    # if we are still greater than or equal to then mark this as delete and rollback its changes
                    to_delete.append(_nanos)
                    # Run through all state changes, taking the second value, which is the post delta
                    for key, delta in _deltas["writes"].items():
                        # self.set(key, delta[0])
                        self.cache[key] = delta[0]

            # Remove the deltas from the set
            [self.pending_deltas.pop(key) for key in to_delete]

    def commit(self):
        """
        Save the current state to disk and clear the L1 cache and L2 cache
        """
        self.cache.update(self.pending_writes)

        for k, v in self.cache.items():
            if v is None:
                self.delete_key_from_disk(k)
            else:
                self.set_value_to_disk(k, v)

        self.cache.clear()
        self.pending_writes.clear()
        self.pending_reads = {}

    def get_all_contract_state(self) -> dict:
        """
        Queries the HDF5 based storage and returns a dict with all the state from the files
        in the file-based storage directory.
        """
        all_contract_state = {}
        for file_path in self.contract_state.iterdir():
            filename = file_path.name
            items = self.get_items_from_file_path(file_path)
            for i in items:
                key = i.replace(config.HDF5_GROUP_SEPARATOR, DELIMITER)
                full_key = f"{filename}{DELIMITER}{key}"
                value = self.get_value_from_disk(full_key)
                all_contract_state[full_key] = value
        return all_contract_state

    def get_run_state(self) -> dict:
        """
        Retrieves the latest block_num + block_hash
        """
        run_state = {}
        for file_path in self.run_state.iterdir():
            filename = file_path.name
            items = self.get_items_from_file_path(file_path)
            for i in items:
                key = i.replace(config.HDF5_GROUP_SEPARATOR, DELIMITER)
                full_key = f"{filename}{DELIMITER}{key}"
                value = self.get_value_from_disk(full_key)
                run_state[full_key] = value
        return run_state

    def get_items_from_file_path(self, file_path):
        items = []

        def collect_items(name, obj):
            items.append(name)
        with h5py.File(file_path, 'r') as file:
            file.visititems(collect_items)  # Pass the collecting function to visititems
        return items<|MERGE_RESOLUTION|>--- conflicted
+++ resolved
@@ -13,13 +13,10 @@
 import os
 import shutil
 import logging
-<<<<<<< HEAD
-
-=======
+
 from contracting.storage import hdf5
 import h5py
 from cachetools import TTLCache
->>>>>>> bdcf40b3
 
 # Logging
 logging.basicConfig(
