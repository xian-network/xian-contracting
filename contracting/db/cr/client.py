import asyncio
from contracting.logger import get_logger
from contracting.execution.executor import Executor
from contracting.db.cr.cache import CRCache
from contracting import config
from contracting.db.cr.transaction_bag import TransactionBag
from contracting.db.cr.callback_data import ExecutionData, SBData
from contracting.db.driver import ContractDriver
from collections import deque
from typing import Callable
import traceback

class SubBlockClient:
    def __init__(self, sbb_idx, num_sbb, loop=None):
        name = self.__class__.__name__ + "[sbb-{}]".format(sbb_idx)
        self.log = get_logger(name)

        self.loop = loop or asyncio.get_event_loop()
        asyncio.set_event_loop(self.loop)

        self.cache_manager = CacheManager(self.loop, sbb_idx, num_sbb)

    def execute_sb(self, input_hash: str, contracts: list, sub_block_idx: int, 
                   completion_handler: Callable[[SBData], None], environment={}):
        if not self.cache_manager.is_cache_available():
            self.log.spam("No free cache available to execute input bag {}".format(input_hash))
            return False

        self.log.spam("Execute SB call for input hash {}".format(input_hash))
<<<<<<< HEAD
        self.log.spam('Transactions: {}'.format(contracts))
        bag = TransactionBag(contracts, input_hash, completion_handler)
=======
        bag = TransactionBag(contracts, input_hash, sub_block_idx, completion_handler)
>>>>>>> c5e6f963

        # Set the environment of the bag, which is going to be standard (time, blocknum, blockhash).
        bag.environment = environment

        self.cache_manager.execute_bag(bag)
        return True

    def update_master_db(self):
        self.cache_manager.update_master_db()

    def discord_current_sb(self):
        self.cache_manager.reset_current_db()

    def flush_all(self):
        self.cache_manager.flush_all()


POLL_INTERVAL = 0.1

class CacheManager:

    def __init__(self, loop, sbb_idx, num_sbb, executor=Executor(),
                 driver=ContractDriver(), num_caches=config.NUM_CACHES):
        self.loop = loop
        self.log = get_logger("Cache Manager")

        self.executor = executor
        self.master_db = driver

        # FIFO queues of caches
        self.free_caches = deque()
        self.working_caches = deque()
        self.recycling_caches = deque()

        # set up caches
        for i in range(num_caches):
            cache = CRCache(config.DB_OFFSET + i, self.master_db,
                            sbb_idx, num_sbb, self.executor)
            self.free_caches.append(cache)

        # Cilantro is in charge of starting the event loop. This coro will start as soon as cilantro
        # (SubBlockBuilder) kicks off his event loop
        self.fut = asyncio.ensure_future(self._poll_cache_events())

    def is_cache_available(self):
        return len(self.free_caches) > 0

    def _log_caches(self):
        self.log.spam("--------- WORKING CACHES ---------")
        for i, c in enumerate(self.working_caches):
            self.log.spam("idx {} --- {}".format(i, c))
        self.log.spam("----------------------------------")

        self.log.spam("--------- RECYCLING CACHES ---------")
        for i, c in enumerate(self.recycling_caches):
            self.log.spam("idx {} --- {}".format(i, c))
        self.log.spam("----------------------------------")

        self.log.spam("--------- FREE CACHES ---------")
        for i, c in enumerate(self.free_caches):
            self.log.spam("idx {} --- {}".format(i, c))
        self.log.spam("----------------------------------")


    def top_of_working_stack(self, cache: CRCache):
        if not self.working_caches:
            return False
        return self.working_caches[0] == cache

    def execute_bag(self, bag: TransactionBag):
        self.log.spam('Executing bag {}'.format(bag.transactions))
        current_cache = self.free_caches.popleft()
        current_cache.execute_bag(bag)

        self.working_caches.append(current_cache)
        # self._log_caches()

    def reset_current_db(self):
        cache = self.working_caches.popleft()
        cache.reset_dbs()
        self.recycling_caches.append(cache)

    def update_master_db(self):
        assert len(self.working_caches) > 0, "attempted to update master db but no working caches"
        # self._log_caches()

        self.working_caches[0].merge_to_master()
        self.reset_current_db()


    # shouldn't be flush all - only top of the stack that is not in reset state
    def flush_all(self):
        self.log.spam("Flushing all caches...")
        while len(self.working_caches) > 0:
            self.reset_current_db()

        # self._log_caches()


    async def _working_cache_event(self):
        if len(self.working_caches) == 0:
            return
        self.working_caches[0].cr_event()

    async def _recycling_cache_event(self):
        if len(self.recycling_caches) == 0:
            return
        if self.recycling_caches[0].is_reset():
            cache = self.recycling_caches.popleft()
            cache.mark_clean()
            self.free_caches.append(cache)

    async def _poll_cache_events(self):
        while True:
            await asyncio.sleep(POLL_INTERVAL)

            try:
                await self._working_cache_event()
                await self._recycling_cache_event()

            except Exception as e:
                self.log.fatal("Exception in the event manager: {}...\n".format(e))
                self.log.fatal(traceback.format_exc())
<|MERGE_RESOLUTION|>--- conflicted
+++ resolved
@@ -20,19 +20,14 @@
 
         self.cache_manager = CacheManager(self.loop, sbb_idx, num_sbb)
 
-    def execute_sb(self, input_hash: str, contracts: list, sub_block_idx: int, 
+    def execute_sb(self, input_hash: str, contracts: list, sub_block_idx: int,
                    completion_handler: Callable[[SBData], None], environment={}):
         if not self.cache_manager.is_cache_available():
             self.log.spam("No free cache available to execute input bag {}".format(input_hash))
             return False
 
         self.log.spam("Execute SB call for input hash {}".format(input_hash))
-<<<<<<< HEAD
-        self.log.spam('Transactions: {}'.format(contracts))
-        bag = TransactionBag(contracts, input_hash, completion_handler)
-=======
         bag = TransactionBag(contracts, input_hash, sub_block_idx, completion_handler)
->>>>>>> c5e6f963
 
         # Set the environment of the bag, which is going to be standard (time, blocknum, blockhash).
         bag.environment = environment
