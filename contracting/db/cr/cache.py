# Builtin imports


# Third party imports
from transitions import Machine
from transitions.extensions.states import add_state_features, Timeout

# Local imports
#from contracting.logger import get_logger
from contracting.db.driver import ContractDriver, CacheDriver
from contracting.db.cr.transaction_bag import TransactionBag
from contracting import config
from contracting.db.cr.callback_data import ExecutionData, SBData
from typing import List


# TODO include key exclusions for stamps, etc
class Macros:
    # TODO we need to make sure these keys dont conflict with user stuff in the common layer. I.e. users cannot be
    # creating keys named '_execution' or '_conflict_resolution'
    EXECUTION = '_execution_phase'
    CONFLICT_RESOLUTION = '_conflict_resolution_phase'
    RESET = "_reset_phase"

    ALL_MACROS = [EXECUTION, CONFLICT_RESOLUTION, RESET]

@add_state_features(Timeout)
class CustomStateMachine(Machine):
    def __init__(self, *args, **kwargs):
        super().__init__(*args, **kwargs)

# Uncomment this if you want to generate a new visual representation of the state machine
#from transitions.extensions import GraphMachine
#@add_state_features(Timeout)
#class CustomStateMachine(GraphMachine):
#    def __init__(self, *args, **kwargs):
#        kwargs['show_conditions'] = True
#        kwargs['title'] = 'CRCache State Machine'
#        super().__init__(*args, **kwargs)


class CRCache:

    states = [
        {'name': 'CLEAN'},
        {'name': 'BAG_SET'},
        {'name': 'EXECUTED'},
        {'name': 'CR_STARTED'},
        {'name': 'REQUIRES_RERUN'},
        {'name': 'READY_TO_COMMIT'},
        {'name': 'COMMITTED'},
        {'name': 'READY_TO_MERGE'},
        {'name': 'MERGED'},
        {'name': 'DISCARDED'},
        {'name': 'RESET'}
    ]

    def __init__(self, idx, master_db, sbb_idx, num_sbb, executor, scheduler):
        self.idx = idx
        self.sbb_idx = sbb_idx
        self.num_sbb = num_sbb
        self.executor = executor
        self.scheduler = scheduler

        self.bag = None            # Bag will be set by the execute call
        self.rerun_idx = None      # The index to being reruns at
        self.results = {}          # The results of the execution
        self.macros = Macros()     # Instance of the macros class for mutex/sync
        self.input_hash = None     # The 'input hash' of the bag we are executing, a 64 char hex str

        name = self.__class__.__name__ + "[cache-{}]".format(self.idx)
        #self.log = get_logger(name)

        self.db = ContractDriver(db=self.idx)
        self.master_db = master_db

        transitions = [
            {
                'trigger': 'set_bag',
                'source': 'CLEAN',
                'dest': 'BAG_SET',
                'before': 'set_transaction_bag',
            },
            {
                'trigger': 'execute',
                'source': 'BAG_SET',
                'dest': 'EXECUTED',
                'before': 'execute_transactions',
                'after': '_schedule_cr'
            },
            { # ASYNC CALL TO MOVE OUT FROM EXECUTED sync_execution
                'trigger': 'sync_execution',
                'source': 'EXECUTED',
                'dest': 'CR_STARTED',
                'conditions': ['my_turn_for_cr', 'is_top_of_stack'],
                'after': 'start_cr'
            },
            {
                'trigger': 'start_cr',
                'source': 'CR_STARTED',
                'dest': 'READY_TO_COMMIT',
                'prepare': 'prepare_reruns',
                'unless': 'requires_reruns',
                'after': 'commit'
            },
            {
                'trigger': 'start_cr',
                'source': 'CR_STARTED',
                'dest': 'REQUIRES_RERUN',
                'conditions': 'requires_reruns',
                'after': 'rerun'
            },
            {
                'trigger': 'rerun',
                'source': 'REQUIRES_RERUN',
                'dest': 'READY_TO_COMMIT',
                'before': 'rerun_transactions',
                'after': 'commit'
            },
            {
                'trigger': 'commit',
                'source': 'READY_TO_COMMIT',
                'dest': 'COMMITTED',
                'before': 'merge_to_common',
                'after': '_schedule_merge_ready'
            },
            { # ASYNC CALL FROM OUTSIDE, TIMEOUT HERE TO ERROR
                'trigger': 'sync_merge_ready',
                'source': 'COMMITTED',
                'dest': 'READY_TO_MERGE',
                'conditions': 'all_committed',
            },
            { # WILL WAIT HERE FOR MERGE TO BE CALLED
                'trigger': 'merge',
                'source': 'READY_TO_MERGE',
                'dest': 'MERGED',
                'before': 'merge_to_master',
                'after': 'reset'
            },
            {
                'trigger': 'reset',
                'source': ['MERGED', 'DISCARDED'],
                'dest': 'RESET',
                'before': 'reset_dbs',
                'after': '_schedule_reset'
            },
            {
                'trigger': 'sync_reset',
                'source': 'RESET',
                'dest': 'CLEAN',
                'conditions': 'all_reset',
                'after': '_mark_clean'
            },
            {
                'trigger': 'discard',
                'source': ['BAG_SET', 'EXECUTED', 'CR_STARTED', 'REQUIRES_RERUN', 'READY_TO_COMMIT', 'COMMITTED', 'READY_TO_MERGE'],
                'dest': 'DISCARDED',
                'after': 'reset'
            }
        ]
        self.machine = CustomStateMachine(model=self, states=CRCache.states,
                                          transitions=transitions, initial='CLEAN')

        self.scheduler.mark_clean(self)
        self._reset_macro_keys()

    def _schedule_cr(self):
        # Add sync_execution to the scheduler to wait for the CR step
        self.scheduler.add_poll(self, self.sync_execution, 'COMMITTED')

    def _schedule_merge_ready(self):
<<<<<<< HEAD
=======
        #self.log.important2("scheding merge rdy {}".format(self))
>>>>>>> e6150237
        self.scheduler.add_poll(self, self.sync_merge_ready, 'READY_TO_MERGE')

    def _schedule_reset(self):
        self.scheduler.add_poll(self, self.sync_reset, 'CLEAN')

    def _incr_macro_key(self, macro):
<<<<<<< HEAD
        self.log.debugv("INCREMENTING MACRO {}".format(macro))
        self.db.incrby(macro)

    def _check_macro_key(self, macro):
        val = self.db.get_direct(macro)
        # self.log.debug("MACRO: {} VAL: {} VALTYPE: {}".format(macro, val, type(val)))
        return int(val) if val is not None else 0
=======
        #self.log.debug("INCREMENTING MACRO {}".format(macro))
        self.db.incrby(macro)

    def _check_macro_key(self, macro):
        import time
        time.sleep(0.5)

        val = int(self.db.get_direct(macro))
        #self.log.debug("MACRO: {} VAL: {} VALTYPE: {}".format(macro, val, type(val)))
        return val
>>>>>>> e6150237

    def _reset_macro_keys(self):
        self.log.spam("{} is resetting macro keys".format(self))
        for key in Macros.ALL_MACROS:
            self.db.set_direct(key, 0)

    def get_results(self):
        return self.results

    def set_transaction_bag(self, bag):
        self.log.spam("{} is setting transactions!".format(self))
        self.bag = bag

    def execute_transactions(self):
        self.log.spam("{} is executing transactions!".format(self))
        # Execute first round using Master DB Driver since we will not have any keys in common
        # Do not commit, leveraging cache only
        self.results = self.executor.execute_bag(self.bag, driver=self.master_db)

        # Copy the cache from Master DB Driver to the contained Driver for common
        self.db.reset_cache(modified_keys=self.master_db.modified_keys,
                            contract_modifications=self.master_db.contract_modifications,
                            original_values=self.master_db.original_values)
        # Reset the master_db cache back to empty
        self.master_db.reset_cache()

        # Increment the execution macro
        self._incr_macro_key(Macros.EXECUTION)

    def my_turn_for_cr(self):
        return self._check_macro_key(Macros.CONFLICT_RESOLUTION) == self.sbb_idx

    def is_top_of_stack(self):
        return self.scheduler.check_top_of_stack(self)

    def prepare_reruns(self):
        # Find all instances where our originally grabbed value from the cache does not
        # match the value in the DB, cascade from common to master, if the key doesn't
        # exist in common, check master since another CRCache may have merged since you
        # executed.
        cr_key_hits = []
        for key, value in self.db.original_values.items():
            if key not in cr_key_hits:
                common_db_value = super(CacheDriver, self.db).get(key)
                if common_db_value is not None:
                    if common_db_value != value:
                        cr_key_hits.append(key)
                else:
                    master_db_value = super(CacheDriver, self.master_db).get(key)
                    if master_db_value != value:
                        cr_key_hits.append(key)

        # Check the modified keys list for the lowest contract index, set that as the
        # rerun index so we can rerun all contracts following the first mismatch
        if len(cr_key_hits) > 0:
            cr_key_modifications = {k: v for k, v in self.db.modified_keys.items() if k in cr_key_hits}
            self.rerun_idx = 999999
            for key, value in cr_key_modifications:
                if value[0] < self.rerun_idx:
                    self.rerun_idx = value[0]

    def requires_reruns(self):
        return self.rerun_idx is not None

    def rerun_transactions(self):
        self.db.revert(idx=self.rerun_idx)
        self.bag.yield_from(idx=self.rerun_idx)
        self.results.update(self.executor.execute_bag(self.bag))

    def merge_to_common(self):
        # call completion handler on bag so Cilantro can build a SubBlockContender
        self.bag.completion_handler(self._get_sb_data())

        self.db.commit()  # this will wipe the cache
        self._incr_macro_key(Macros.CONFLICT_RESOLUTION)

    def all_committed(self):
        return self._check_macro_key(Macros.CONFLICT_RESOLUTION) == self.num_sbb

    def merge_to_master(self):
        if self.sbb_idx == 0:
            self.master_db.commit()

    def reset_dbs(self):
        self.log.important3("{} is resetting!!!".format(self))
        self.db.reset_cache()
        self.master_db.reset_cache()
        self.rerun_idx = None
        self._incr_macro_key(Macros.RESET)
        self.bag = None

    def all_reset(self):
        return (self._check_macro_key(Macros.RESET) == self.num_sbb) or \
               (self._check_macro_key(Macros.RESET) == 0)

    def _mark_clean(self):

        # If we are on SBB 0, we need to flush the common layer of this cache
        # since the DB is shared, we only need to call this from one of the SBBs
        if self.sbb_idx == 0:
            self.log.debugv("cache idx 0 FLUSHING DB!!!!")
            self.db.flush()
            self._reset_macro_keys()

        # Mark myself as clean for the FSMScheduler to be able to reuse me
        self.scheduler.mark_clean(self)


    def _get_sb_data(self) -> SBData:
        if len(self.results) != len(self.bag.transactions):
<<<<<<< HEAD
            self.log.critical("Mismatch of state: length of results is {} but bag has {} txs. Discarding." \
                              .format(len(self.results), len(self.bag.transactions)))
=======
            # self.log.critical("You rly fkt up dude, length of results is {} but bag has {} txs. Discarding." \
            #                   .format(len(self.results), len(self.bag.transactions)))
>>>>>>> e6150237
            self.discard()
            return [] # colin is this necessary?? also what should i return for cilatnro to be aware of the goof?

        tx_datas = []
        i = 0

        # Iterate over results to take into account transactions that have been reverted and removed from contract_mods
        for tx_idx in sorted(self.results.keys()):
            status_code, result = self.results[tx_idx]
            state_str = ""

            if status_code == 0:
                mods = self.db.contract_modifications[i]
                i += 1
                for k, v in mods.items():
                    state_str += '{} {};'.format(k, v)

            tx_datas.append(ExecutionData(contract=self.bag.transactions[tx_idx], status=status_code,
                                          response=result, state=state_str))

        return SBData(self.bag.input_hash, tx_data=tx_datas)

    def __repr__(self):
        input_hash = 'NOT_SET' if self.bag is None else self.bag.input_hash
        return "<CRCache input_hash={}, state={}, idx={}, sbb_idx={}, top_of_stk={}>"\
               .format(input_hash, self.state, self.idx, self.sbb_idx, self.is_top_of_stack())


if __name__ == "__main__":
    c = CRCache(1,1,1,1,1)
    c.machine.get_graph().draw('CRCache_StateMachine.png', prog='dot')<|MERGE_RESOLUTION|>--- conflicted
+++ resolved
@@ -6,7 +6,7 @@
 from transitions.extensions.states import add_state_features, Timeout
 
 # Local imports
-#from contracting.logger import get_logger
+from contracting.logger import get_logger
 from contracting.db.driver import ContractDriver, CacheDriver
 from contracting.db.cr.transaction_bag import TransactionBag
 from contracting import config
@@ -69,7 +69,7 @@
         self.input_hash = None     # The 'input hash' of the bag we are executing, a 64 char hex str
 
         name = self.__class__.__name__ + "[cache-{}]".format(self.idx)
-        #self.log = get_logger(name)
+        self.log = get_logger(name)
 
         self.db = ContractDriver(db=self.idx)
         self.master_db = master_db
@@ -169,36 +169,20 @@
         self.scheduler.add_poll(self, self.sync_execution, 'COMMITTED')
 
     def _schedule_merge_ready(self):
-<<<<<<< HEAD
-=======
-        #self.log.important2("scheding merge rdy {}".format(self))
->>>>>>> e6150237
+        self.log.important2("scheding merge rdy {}".format(self))
         self.scheduler.add_poll(self, self.sync_merge_ready, 'READY_TO_MERGE')
 
     def _schedule_reset(self):
         self.scheduler.add_poll(self, self.sync_reset, 'CLEAN')
 
     def _incr_macro_key(self, macro):
-<<<<<<< HEAD
-        self.log.debugv("INCREMENTING MACRO {}".format(macro))
+        self.log.debug("INCREMENTING MACRO {}".format(macro))
         self.db.incrby(macro)
 
     def _check_macro_key(self, macro):
         val = self.db.get_direct(macro)
         # self.log.debug("MACRO: {} VAL: {} VALTYPE: {}".format(macro, val, type(val)))
         return int(val) if val is not None else 0
-=======
-        #self.log.debug("INCREMENTING MACRO {}".format(macro))
-        self.db.incrby(macro)
-
-    def _check_macro_key(self, macro):
-        import time
-        time.sleep(0.5)
-
-        val = int(self.db.get_direct(macro))
-        #self.log.debug("MACRO: {} VAL: {} VALTYPE: {}".format(macro, val, type(val)))
-        return val
->>>>>>> e6150237
 
     def _reset_macro_keys(self):
         self.log.spam("{} is resetting macro keys".format(self))
@@ -283,7 +267,8 @@
             self.master_db.commit()
 
     def reset_dbs(self):
-        self.log.important3("{} is resetting!!!".format(self))
+        # If we are on SBB 0, we need to flush the common layer of this cache
+        # since the DB is shared, we only need to call this from one of the SBBs
         self.db.reset_cache()
         self.master_db.reset_cache()
         self.rerun_idx = None
@@ -306,16 +291,10 @@
         # Mark myself as clean for the FSMScheduler to be able to reuse me
         self.scheduler.mark_clean(self)
 
-
     def _get_sb_data(self) -> SBData:
         if len(self.results) != len(self.bag.transactions):
-<<<<<<< HEAD
             self.log.critical("Mismatch of state: length of results is {} but bag has {} txs. Discarding." \
                               .format(len(self.results), len(self.bag.transactions)))
-=======
-            # self.log.critical("You rly fkt up dude, length of results is {} but bag has {} txs. Discarding." \
-            #                   .format(len(self.results), len(self.bag.transactions)))
->>>>>>> e6150237
             self.discard()
             return [] # colin is this necessary?? also what should i return for cilatnro to be aware of the goof?
 
