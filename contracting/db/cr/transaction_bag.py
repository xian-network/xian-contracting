from ...logger import get_logger
from typing import Callable

log = get_logger('Contracting[TX-Bag]')

class TransactionBag:
<<<<<<< HEAD
    def __init__(self, transactions: list, input_hash: str, completion_handler: Callable, environment={}):

=======
    def __init__(self, transactions: list, input_hash: str, sub_block_idx: int,
                       completion_handler: Callable, environment={}):
>>>>>>> c5e6f963
        self.input_hash = input_hash
        self.transactions = transactions
        self.to_yield = list(range(len(self.transactions)))
        self.sub_block_idx = sub_block_idx
        self.completion_handler = completion_handler
        self.environment = environment

    def __iter__(self):
        for i in self.to_yield:
            yield i, self.transactions[i]

    def yield_from(self, idx):
        log.info('Yielding TX')
        """
        Update the list of indicies to yield from a new start point

        :param idx: index to begin the yield from
        :return:
        """
        if idx > 0:
            self.to_yield = list(range(idx, len(self.transactions)))

    def get_tx_at_idx(self, idx):
        return self.transactions[idx]<|MERGE_RESOLUTION|>--- conflicted
+++ resolved
@@ -4,13 +4,8 @@
 log = get_logger('Contracting[TX-Bag]')
 
 class TransactionBag:
-<<<<<<< HEAD
-    def __init__(self, transactions: list, input_hash: str, completion_handler: Callable, environment={}):
-
-=======
     def __init__(self, transactions: list, input_hash: str, sub_block_idx: int,
                        completion_handler: Callable, environment={}):
->>>>>>> c5e6f963
         self.input_hash = input_hash
         self.transactions = transactions
         self.to_yield = list(range(len(self.transactions)))
@@ -23,7 +18,6 @@
             yield i, self.transactions[i]
 
     def yield_from(self, idx):
-        log.info('Yielding TX')
         """
         Update the list of indicies to yield from a new start point
 
