<<<<<<< HEAD
# a
# class Driver:
#     def __init__(self, username, password, database, port):
#         self.ex = None
#         self.spex = None
#
#     def submit(self, smart_contract: str, sender: str):
#
#         pass
#
#     def flush(self):
#         pass
#
#     def load_director(self, directory):
#         pass
#
#
# def _ex_contract(executor, contract_table, contract_id: str = '', user_id: str='', code_str: str = '',
#                  get_contract=False):
#     assert bool(contract_id) ^ bool(
#         code_str), "Either contract_id or code_str must be passed in (XOR, one or the other)"
#     # log.debug("[inside _execute_contract] Executing contract with id {} and user_id {}".format(contract_id, user_id))
#
#     if code_str:
#         author = user_id
#         exec_dt = None  # todo make this current datetime
#     else:
#         author, exec_dt, code_str = _lookup_contract_info(executor, contract_table, contract_id)
#
#     global_run_data = {'caller_user_id': user_id, 'execution_datetime': exec_dt, 'caller_contract_id': contract_id}
#     this_contract_run_data = {'author': author, 'execution_datetime': exec_dt, 'contract_id': contract_id}
#
#     _ex_func = get_exports if get_contract else execute_contract
#     result = _ex_func(global_run_data, this_contract_run_data, code_str,
#                       module_loader=module_loader_fn(executor, contract_table),
#                       db_executer=executor)
#
#     return result

# ex = Executer('seneca_test', 'ox5rnhhzcenc', 'seneca_test', '127.0.0.1')
=======
import hashlib
import os
import redis
import base58

#import bnb9whr3dcpguk93myqsj1ii69oscz4jsy7j8dgu1fyfp1hibbw8

class Context:
    pass

class Session:
    def interprete(self, contract_id):
        pass

class ASTParser:
    pass

class ContractStorage:
    def __init__(self):
        raise NotImplementedError

    def save(self, contract):
        raise NotImplementedError

    def load(self, contract_id):
        raise NotImplementedError

    def contract_repr(self, contract):
        raise NotImplementedError

class Contract:
    def build(code_str, author, datetime, random_seed):
        return {
            'code_str': code_str,
            'author': author,
            'submission_time': datetime,
            'random_seed': random_seed
        }

class RedisContractStorage(ContractStorage):
    def __init__(self, driver=redis.StrictRedis(host='localhost',
                                          port=6379,
                                          db=0)):
        self.r = driver

    def save(self, contract):
        contract_id = self.generate_address(contract)
        
        self.r.hmset(contract_id, {'code_str': contract['code_str'],
            'author': contract['author'],
            'submission_time': contract['submission_time']})

        return contract_id

    def load(self, contract_id):
        code_str, author, submission_time = \
            self.r.hmget(contract_id, ('code_str', 'author', 'submission_time',))

        runtime_data = {
            'author': author.decode(),
            'now': submission_time.decode(),
            'contract_id': contract_id
        }

        return runtime_data, code_str.decode()

    def generate_address(self, contract):
        h = hashlib.sha3_256()
        h.update(contract['code_str'].encode())
        h.update(contract['author'].encode())

        count = self.r.incr('contract_count:' + contract['author'])

        h.update(str(count).encode())

        encoding = base58.b58encode(h.digest()).decode()

        return encoding
>>>>>>> 8271d5cc
<|MERGE_RESOLUTION|>--- conflicted
+++ resolved
@@ -1,61 +1,23 @@
-<<<<<<< HEAD
-# a
-# class Driver:
-#     def __init__(self, username, password, database, port):
-#         self.ex = None
-#         self.spex = None
-#
-#     def submit(self, smart_contract: str, sender: str):
-#
-#         pass
-#
-#     def flush(self):
-#         pass
-#
-#     def load_director(self, directory):
-#         pass
-#
-#
-# def _ex_contract(executor, contract_table, contract_id: str = '', user_id: str='', code_str: str = '',
-#                  get_contract=False):
-#     assert bool(contract_id) ^ bool(
-#         code_str), "Either contract_id or code_str must be passed in (XOR, one or the other)"
-#     # log.debug("[inside _execute_contract] Executing contract with id {} and user_id {}".format(contract_id, user_id))
-#
-#     if code_str:
-#         author = user_id
-#         exec_dt = None  # todo make this current datetime
-#     else:
-#         author, exec_dt, code_str = _lookup_contract_info(executor, contract_table, contract_id)
-#
-#     global_run_data = {'caller_user_id': user_id, 'execution_datetime': exec_dt, 'caller_contract_id': contract_id}
-#     this_contract_run_data = {'author': author, 'execution_datetime': exec_dt, 'contract_id': contract_id}
-#
-#     _ex_func = get_exports if get_contract else execute_contract
-#     result = _ex_func(global_run_data, this_contract_run_data, code_str,
-#                       module_loader=module_loader_fn(executor, contract_table),
-#                       db_executer=executor)
-#
-#     return result
-
-# ex = Executer('seneca_test', 'ox5rnhhzcenc', 'seneca_test', '127.0.0.1')
-=======
 import hashlib
 import os
 import redis
 import base58
 
-#import bnb9whr3dcpguk93myqsj1ii69oscz4jsy7j8dgu1fyfp1hibbw8
+
+# import bnb9whr3dcpguk93myqsj1ii69oscz4jsy7j8dgu1fyfp1hibbw8
 
 class Context:
     pass
+
 
 class Session:
     def interprete(self, contract_id):
         pass
 
+
 class ASTParser:
     pass
+
 
 class ContractStorage:
     def __init__(self):
@@ -70,6 +32,7 @@
     def contract_repr(self, contract):
         raise NotImplementedError
 
+
 class Contract:
     def build(code_str, author, datetime, random_seed):
         return {
@@ -79,18 +42,19 @@
             'random_seed': random_seed
         }
 
+
 class RedisContractStorage(ContractStorage):
     def __init__(self, driver=redis.StrictRedis(host='localhost',
-                                          port=6379,
-                                          db=0)):
+                                                port=6379,
+                                                db=0)):
         self.r = driver
 
     def save(self, contract):
         contract_id = self.generate_address(contract)
-        
+
         self.r.hmset(contract_id, {'code_str': contract['code_str'],
-            'author': contract['author'],
-            'submission_time': contract['submission_time']})
+                                   'author': contract['author'],
+                                   'submission_time': contract['submission_time']})
 
         return contract_id
 
@@ -117,5 +81,4 @@
 
         encoding = base58.b58encode(h.digest()).decode()
 
-        return encoding
->>>>>>> 8271d5cc
+        return encoding