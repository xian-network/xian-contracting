import redis
import ujson as json
from seneca.constants.config import get_redis_port, MASTER_DB, DB_OFFSET, get_redis_password
from seneca.libs.logger import get_logger
from seneca.engine.book_keeper import BookKeeper
from seneca.engine.interpreter import SenecaInterpreter, Seneca
from seneca.engine.conflict_resolution import RedisProxy
from decimal import Decimal
from seneca.libs.decimal import make_decimal

REDIS_PORT = get_redis_port()
REDIS_PASSWORD = get_redis_password()

'''

Datatype serialization format:

type<prefix>(declaration)

*hmap(str, int)
*hmap<coins>(str, int)

*hlist<todo>(:map(str, int))


'''

COMPLEX_TYPE_PREFIX = '*'
CTP = COMPLEX_TYPE_PREFIX

# # # CLEAN THIS UP! GOOD LORD!!!
type_to_string = {
    str: 'str',
    int: 'int',
    bool: 'bool',
    bytes: 'bytes',
    float: 'float',
    Decimal: 'float'
}


string_to_type = {
    'str': str,
    'int': int,
    'bool': bool,
    'bytes': bytes,
    'float': Decimal
}

vivified_primitives = {
    int: 0,
    str: '',
    bool: False,
    float: Decimal('0'),
    bytes: b''
}


primitive_types = [int, str, bool, bytes, Decimal, float, None]


def extract_prefix(s):
    if s[0] == '<':
        prefix_idx_end = s.find('>')
        prefix_s = s[:prefix_idx_end]
        return prefix_s.split(':')[-1], s[1+prefix_idx_end:]
    return None, s

'''
Returns the representation of the complex type if it is not a primative.
Otherwise, returns
'''


def encode_type(t):
    if isinstance(t, RObject) or isinstance(t, Placeholder):
        return t.rep()
    return type_to_string.get(t)


complex_tokens = ['hmap', 'hlist', 'table', 'ranked']
DATATYPES = complex_tokens
all_tokens = ['int', 'str', 'bool', 'bytes', 'float', 'hmap', 'hlist', 'table', 'ranked']
# # #


def parse_representation(s):
    if s[0] == CTP:
        return parse_complex_type_repr(s)
    else:
        return string_to_type.get(s)


def parse_type_repr(s):
    if s in complex_tokens and s[0] == CTP:
        return parse_complex_type_repr(s)
    elif s in string_to_type.keys():
        return string_to_type.get(s)
    return None


def parse_complex_type_repr(s):
    s = s[1:]
    for t in complex_tokens:
        if s.startswith(t):
            if t == 'table':
                return build_table_from_repr(s)
            elif t == 'hlist':
                return build_list_from_repr(s)
            elif t == 'hmap':
                return build_map_from_repr(s)
            elif t == 'ranked':
                return build_ranked_from_repr(s)


def build_table_from_repr(s):
    t = {}

    slice_idx = s.find('table') + len('table')
    s = s[slice_idx:]

    # check if the prefix has been defined
    prefix, s = extract_prefix(s)

    start = s.find('({') + 2
    end = s.find('})')

    s = s[start:end]

    while len(s) > 0:

        key_end = s.find(':')
        key = s[:key_end]

        s = s[key_end:]

        # whichever index is lower is the next value
        # hi:int, ...
        # hi:map(str, ...
        next_simple_type = s.find(',')
        next_complex_type = s.find('(')

        true_next_type = next_simple_type if next_simple_type < next_complex_type else next_complex_type

        if next_simple_type < next_complex_type:
            value = s[1:true_next_type]
            t[key] = string_to_type.get(value)
            s = s[1 + true_next_type:]

        else:
            value_idx_end = s.find(')', next_complex_type)
            value = s[1:value_idx_end + 1]
            t[key] = parse_complex_type_repr(value)
            s = s[1 + value_idx_end + 1:]

    if prefix is not None:
        return table(prefix=prefix, schema=t)
    return TablePlaceholder(schema=t)


def build_list_from_repr(s):
    slice_idx = s.find('hlist') + len('hlist')
    s = s[slice_idx:]

    # check if the prefix has been defined
    prefix, s = extract_prefix(s)

    _type = s[1:-1]

    value_type = parse_type_repr(_type)

    if prefix is not None:
        return hlist(prefix=prefix, value_type=value_type)
    return ListPlaceholder(value_type=value_type)


def build_map_from_repr(s):
    slice_idx = s.find('hmap') + len('hmap')
    s = s[slice_idx:]

    # check if the prefix has been defined
    prefix, s = extract_prefix(s)

    types = s.split(',')

    assert len(types) == 2, 'Too many types provided to the map representation string! {}'.format(types)

    key_type = parse_type_repr(types[0][1:])
    value_type = parse_type_repr(types[1][:-1])

    if prefix is not None:
        return hmap(prefix=prefix, key_type=key_type, value_type=value_type)
    return Placeholder(key_type=key_type, value_type=value_type, placeholder_type=HMap)


def build_ranked_from_repr(s):
    slice_idx = s.find('ranked') + len('ranked')
    s = s[slice_idx:]

    # check if the prefix has been defined
    prefix, s = extract_prefix(s)

    types = s.split(',')

    assert len(types) == 2, 'Too many types provided to the map representation string! {}'.format(types)

    key_type = parse_type_repr(types[0][1:])
    value_type = parse_type_repr(types[1][:-1])

    return ranked(prefix=prefix, key_type=key_type, value_type=value_type)


class Placeholder:
    def __init__(self, key_type=str, value_type=int, placeholder_type=None):
        assert placeholder_type is not None and type(placeholder_type) == type, 'Provide a type to represent.'
        self.key_type = key_type
        self.value_type = value_type
        self.placeholder_type = placeholder_type

    def valid(self, t):
        if self.key_type == t.key_type and \
                self.value_type == t.value_type and \
                type(t) == self.placeholder_type:
            return True
        return False

    def rep(self):
        return CTP + 'hmap' + '(' + encode_type(self.key_type) + ',' + encode_type(self.value_type) + ')'


class ListPlaceholder(Placeholder):
    def __init__(self, value_type=int):
        self.key_type = str
        self.value_type = value_type
        self.placeholder_type = HList

    def valid(self, t):
        if self.value_type == t.value_type and type(t) == self.placeholder_type:
            return True
        return False

    def rep(self):
        return CTP + 'hlist' + '(' + encode_type(self.value_type) + ')'


class TablePlaceholder(Placeholder):
    def __init__(self, key_type=str, schema=None):
        self.key_type = key_type
        self.schema = schema
        self.placeholder_type = Table

    def valid(self, t):
        self_keys = set(self.schema.keys())
        t_keys = set(t.schema.keys())

        if self_keys == t_keys and self.key_type == t.key_type \
                and t.prefix is not None and isinstance(t, Table):
            return True
        return False

    def rep(self):
        d = '({'
        for k, v in self.schema.items():
            d += '{}'.format(k)
            d += ':'
            d += encode_type(v)
            d += ','
        d = d[:-1]
        d += '})'
        return CTP + 'table' + d


class RankedPlaceholder(Placeholder):
    def __init__(self, key_type=str, value_type=int):
        self.key_type = str
        self.value_type = value_type
        self.placeholder_type = Ranked

    def valid(self, t):
        if self.key_type == t.key_type and \
                self.value_type == t.value_type and \
                type(t) == self.placeholder_type:
            return True
        return False

    def rep(self):
        return CTP + 'ranked' + '(' + encode_type(self.key_type) + ',' + encode_type(self.value_type) + ')'


def is_complex_type(v):
    for t in complex_types:
        if (issubclass(type(v), Placeholder) and issubclass(v.placeholder_type, t)) \
                or issubclass(type(v), t):
            return True
    return False


# table to be done later
def vivify(prefix, t, delim):
    contract_id, potential_prefix = prefix.split(delim, 1)
    if t in primitive_types:
        return vivified_primitives[t]
    elif issubclass(type(t), Placeholder):
        if t.placeholder_type == HMap:
            return hmap(prefix=potential_prefix, key_type=t.key_type, value_type=t.value_type)
        elif t.placeholder_type == HList:
            return hlist(prefix=potential_prefix, value_type=t.value_type)
        #elif t == Table:
        #    return table(prefix=potential_prefix, key_type=t.key_type, schema=t.schema)
    elif t in complex_types:
        if type(t) == HMap:
            return hmap(prefix=potential_prefix, key_type=t.key_type, value_type=t.value_type)
        elif type(t) == HList:
            return hlist(prefix=potential_prefix, value_type=t.value_type)
        #elif type(t) == Table:
        #    return table(prefix=potential_prefix, key_type=t.key_type, schema=t.schema)
    return None


class RObject:

    def __init__(self, prefix=None, key_type=str, value_type=int, delimiter=':', rep_str='obj'):

        self.driver = Seneca.interface.r

        self.contract_id = Seneca.loaded['__main__']['rt']['contract']
        self.prefix = '{}{}{}'.format(self.contract_id, delimiter, prefix)
        self.concurrent_mode = Seneca.concurrent_mode
        self.key_type = key_type

        #self.driver = driver

        assert key_type is not None, 'Key type cannot be None'
        assert key_type in primitive_types or is_complex_type(key_type)

        # prevents you from requiring an RObject instance that has a prefix as a value type
        assert value_type in primitive_types or isinstance(value_type, Placeholder), \
            'You must pass a Placeholder object that does not contain a prefix as a value type. {}'.format(value_type)

        self.value_type = value_type

        self.delimiter = delimiter
        self.rep_str = rep_str

        if self.concurrent_mode:
            assert BookKeeper.has_info(), "No BookKeeping info found for this thread/process with key {}. Was set_info " \
                                          "called on this thread first?".format(BookKeeper._get_key())
            info = BookKeeper.get_info()
            self.driver = RedisProxy(sbb_idx=info['sbb_idx'], contract_idx=info['contract_idx'], data=info['data'])

    def encode_value(self, value, explicit=False):
        v = None

        if issubclass(type(self.value_type), Placeholder):
            assert self.value_type.valid(value) is True, \
                'Value {} is not a matching map'.format(value)
            v = value.rep()

        else:
            # due to the naive nature of fixed point precision casting, we try to cast decimals into ints when there
            # is no loss of precision

            if isinstance(value, Decimal) and \
               self.value_type == int and \
               value.quantize(Decimal(1)) == value:
                value = int(value)

            assert type(value) == self.value_type or \
                   self.value_type is None or \
                   explicit is True or \
                   (isinstance(value, Decimal) and self.value_type == float), \
                'Value is not of type "{}"'.format(self.value_type)
            if isinstance(value, float):
                v = make_decimal(value)
                v = str(v)
            else:
                v = json.dumps(value)

        v = v.encode()
        return v

    def decode_value(self, value):
        '''
        This is where that fun shit goes for 'parsing representation'
        '''
        if value is not None:
            value = value.decode()
            if value[0] == CTP:
                return parse_complex_type_repr(value)
            else:
                try:
                    value = Decimal(value)
                except:
                    value = json.loads(value)

        return value

    def check_key_type(self, key):
        msg = 'Key {} is not of type "{}"'.format(type(key), self.key_type)
        if type(self.key_type) == type:
            assert isinstance(key, self.key_type), msg
        else:
            assert self.key_type.valid(key), msg

    def rep(self):
        raise NotImplementedError

    def drop(self):
        return self.driver.delete(self.prefix)


####################
# HMap Datatype
####################
class HMap(RObject):
    def __init__(self, prefix=None,
                 key_type=str,
                 value_type=int
                 ):
        super().__init__(prefix=prefix,
                         key_type=key_type,
                         value_type=value_type,
                         rep_str='hmap')

        self.vivification_idx = 0

    def set(self, key, value):
        v = self.encode_value(value)
        self.check_key_type(key)

        if type(key) in complex_types:
            key = key.rep()

        return self.driver.set('{}{}{}'.format(self.prefix, self.delimiter, key), v)

    def get(self, key):
        if type(key) in complex_types:
            key = key.rep()

        g = self.driver.get('{}{}{}'.format(self.prefix, self.delimiter, key))
        g = self.decode_value(g)
        return g

    def __getitem__(self, k):
        item = self.get(k)
        if item is None and self.value_type is not None:
            return vivify('{}.{}'.format(self.prefix, k), self.value_type, self.delimiter)
        return item

    def __setitem__(self, k, v):
        return self.set(k, v)

    def rep(self):
<<<<<<< HEAD
        return '{}map<{}>({},{})'.format(CTP,
=======
        return '{}hmap<{}:{}>({},{})'.format(CTP,
                                            self.contract_id,
>>>>>>> 9b9b0a53
                                            self.prefix,
                                            encode_type(self.key_type),
                                            encode_type(self.value_type))

    def exists(self, k):
        return self.driver.exists(k)

def hmap(prefix=None, key_type=str, value_type=int):
    if prefix is None:
        return Placeholder(key_type=key_type, value_type=value_type, placeholder_type=HMap)
    return HMap(prefix=prefix, key_type=key_type, value_type=value_type)

####################
# HList Datatype
####################
class HList(RObject):
    def __init__(self, prefix=None,
                 value_type=int
                 ):
        super().__init__(prefix=prefix,
                         key_type=str,
                         value_type=value_type,
                         rep_str='hlist')

    def get(self, i):
        g = self.driver.lindex(self.prefix, i)
        g = self.decode_value(g)
        return g

    def set(self, i, value):
        #TODO add error handling for trying to set indexes that don't exist
        v = self.encode_value(value)
        return self.driver.lset(self.prefix, i, v)

    def push(self, value):
        v = self.encode_value(value)
        return self.driver.lpush(self.prefix, v)

    def pop(self):
        g = self.driver.lpop(self.prefix)
        g = self.decode_value(g)
        return g

    def pop_right(self):
        g = self.driver.rpop(self.prefix)
        g = self.decode_value(g)
        return g

    def append(self, value):
        v = self.encode_value(value)
        return self.driver.rpush(self.prefix, v)

    def extend(self, l):
        for ll in l:
            self.append(ll)

    def __getitem__(self, i):
        item = self.get(i)
        if item is None and self.value_type is not None:
            return vivify('{}.{}'.format(self.prefix, i), self.value_type, self.delimiter)
        return item

    def __setitem__(self, i, v):
        return self.set(i, v)

    def rep(self):
<<<<<<< HEAD
        return '{}list<{}>({})'.format(CTP, self.prefix, encode_type(self.value_type))
=======
        return '{}hlist<{}:{}>({})'.format(CTP, self.contract_id, self.prefix, encode_type(self.value_type))
>>>>>>> 9b9b0a53

    def exists(self, k):
        return self.driver.exists(k)


def hlist(prefix=None, value_type=int):
    if prefix is None:
        return ListPlaceholder(value_type=value_type)
    return HList(prefix=prefix, value_type=value_type)


####################
# Table Datatype
####################
class Table(RObject):
    def __init__(self, prefix=None, key_type=str, schema=None):
        super().__init__(prefix=prefix,
                         key_type=key_type,
                         value_type=str,
                         rep_str='table')
        assert self.validate_schema(schema), 'Schema is not the correct type.'
        self.schema = schema
        self.p = self.prefix + self.delimiter

    def validate_schema(self, d):
        for k, v in d.items():
            if not isinstance(k, str):
                return False
            if not isinstance(v, type) and not isinstance(v, Placeholder):
                return False
        return True

    def dict_matches_schema(self, d):
        schema_set = set(self.schema.keys())
        d_set = set(d.keys())
        assert schema_set > d_set or schema_set == d_set, \
            'Mismatching keys. {} is not in {}'.format(d_set, schema_set)

        for k, v in d.items():
            assert type(v) == self.schema[k], \
                'Mismatching type. {} is not {}'.format(v, self.schema[k])

        return True

    def encode_value(self, value, t):
        v = None

        if issubclass(type(t), Placeholder):
            assert t.valid(value) is True, \
                'Value {} is not a matching map'.format(value)
            v = value.rep()
        else:
            assert type(value) == t or t is None, \
                'Value is not of type "{}"'.format(t)
            v = json.dumps(value)

        v = v.encode()
        return v

    def set(self, k, v):
        assert self.dict_matches_schema(v)
        self.check_key_type(k)

        # modify dictionary in place with encoded values
        for _k, _v in v.items():
            v[_k] = self.encode_value(_v, self.schema[_k])

        if type(k) in complex_types:
            k = k.rep()

        self.driver.hmset('{}{}'.format(self.p, k), v)

    def get(self, k, s=None):
        d = {}

        if s is None:
            keys = tuple(self.schema.keys())
        else:
            keys = s

        if type(k) in complex_types:
            k = k.rep()

        result = self.driver.hmget('{}{}'.format(self.p, k), keys)
        result = [self.decode_value(r) for r in result]

        for i in range(len(keys)):
            d[keys[i]] = result[i]

        return d

    def __getitem__(self, k):
        item = self.get(k)
        if item is None and self.value_type is not None:
            return vivify('{}.{}'.format(self.prefix, k), self.value_type, self.delimiter)
        return item

    def __setitem__(self, k, v):
        return self.set(k, v)

    def exists(self, k):
        return self.driver.exists(k)

    def rep(self):
        d = '({'
        for k, v in self.schema.items():
            d += '{}'.format(k)
            d += ':'
            d += encode_type(v)
            d += ','
        d = d[:-1]
        d += '})'
        return CTP + self.rep_str + '<' + self.prefix + '>' + d


def table(prefix=None, key_type=str, schema=None):
    if prefix is None:
        return TablePlaceholder(key_type=key_type, schema=schema)
    return Table(prefix=prefix, key_type=key_type, schema=schema)


class Ranked(RObject):
    def __init__(self, prefix=None, key_type=str, value_type=None):
        super().__init__(prefix=prefix,
                         key_type=key_type,
                         value_type=value_type,
                         rep_str='ranked')

    def add(self, member, score: int):
        m = self.encode_value(member, explicit=True)
        return self.driver.zadd(self.prefix, score, m)

    def delete(self, member):
        m = self.encode_value(member, explicit=True)
        return self.driver.zrem(self.prefix, m)

    def get_max(self):
        m = self.driver.zrevrangebyscore(self.prefix, max='+inf', min='-inf', start=0, num=1)
        m = m.pop()
        m = self.decode_value(m)
        return m

    def get_min(self):
        m = self.driver.zrangebyscore(self.prefix, min='-inf', max='+inf', start=0, num=1)
        m = m.pop()
        m = self.decode_value(m)
        return m

    def pop_max(self):
        m = self.get_max()
        self.delete(m)
        return m

    def pop_min(self):
        m = self.get_min()
        self.delete(m)
        return m

    def score(self, member):
        m = self.encode_value(member)
        return self.driver.zscore(self.prefix, m)

    def increment(self, member, i: int):
        m = self.encode_value(member)
        return self.driver.zincrby(self.prefix, m, i)

    def decrement(self, member, i: int):
        i *= -1
        self.increment(member, i)

    def rep(self):
        return '{}ranked<{}>({},{})'.format(CTP,
                                            self.prefix,
                                            encode_type(self.key_type),
                                            encode_type(self.value_type))


def ranked(prefix=None, key_type=str, value_type=int):
    if prefix is None:
        return RankedPlaceholder(key_type=key_type, value_type=value_type)
    else:
        return Ranked(prefix=prefix, key_type=key_type, value_type=value_type)


complex_types = [HMap, HList, Table, Ranked]<|MERGE_RESOLUTION|>--- conflicted
+++ resolved
@@ -451,12 +451,7 @@
         return self.set(k, v)
 
     def rep(self):
-<<<<<<< HEAD
         return '{}map<{}>({},{})'.format(CTP,
-=======
-        return '{}hmap<{}:{}>({},{})'.format(CTP,
-                                            self.contract_id,
->>>>>>> 9b9b0a53
                                             self.prefix,
                                             encode_type(self.key_type),
                                             encode_type(self.value_type))
@@ -523,11 +518,7 @@
         return self.set(i, v)
 
     def rep(self):
-<<<<<<< HEAD
         return '{}list<{}>({})'.format(CTP, self.prefix, encode_type(self.value_type))
-=======
-        return '{}hlist<{}:{}>({})'.format(CTP, self.contract_id, self.prefix, encode_type(self.value_type))
->>>>>>> 9b9b0a53
 
     def exists(self, k):
         return self.driver.exists(k)
