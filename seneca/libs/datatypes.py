--- conflicted
+++ resolved
@@ -357,10 +357,6 @@
             v = value.rep()
 
         else:
-<<<<<<< HEAD
-=======
-
->>>>>>> 37a2ad4b
             # due to the naive nature of fixed point precision casting, we try to cast decimals into ints when there
             # is no loss of precision
 
