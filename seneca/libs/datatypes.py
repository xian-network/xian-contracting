--- conflicted
+++ resolved
@@ -316,20 +316,12 @@
 
 
 class RObject:
-<<<<<<< HEAD
-    def __init__(self, prefix=None, key_type=str, value_type=int, delimiter=':', rep_str='obj',
-                 driver=redis.StrictRedis(host='localhost', port=REDIS_PORT, db=MASTER_DB, password=REDIS_PASSWORD)
-                 ):
-        assert driver is not None, 'Provide a Redis driver.'
+
+    def __init__(self, prefix=None, key_type=str, value_type=int, delimiter=':', rep_str='obj'):
+
+        self.driver = Seneca.r
+
         self.contract_id = Seneca.loaded['__main__']['rt']['contract']
-=======
-
-    def __init__(self, prefix=None, key_type=str, value_type=int, delimiter=':', rep_str='obj'):
-
-        self.driver = SenecaInterpreter.r
-
-        self.contract_id = SenecaInterpreter.loaded['__main__']['rt']['contract']
->>>>>>> c10da7a3
         self.prefix = prefix
         self.concurrent_mode = Seneca.concurrent_mode
         self.key_type = key_type
