--- conflicted
+++ resolved
@@ -1,5 +1,4 @@
 from functools import wraps
-from itertools import zip_longest
 from inspect import signature, _empty
 from collections import namedtuple
 import ast
@@ -148,36 +147,4 @@
     mod_comp = compile(mod_ast, filename=name, mode="exec")
     exec(mod_comp, mod_dict)
 
-<<<<<<< HEAD
-    return mod_dict
-
-
-def return_exception(*args):
-    try:
-        return args[0](*args[1:])
-        raise Exception("This test expected an exception but no exception was thrown!")
-    except Exception as e:
-        return e
-
-def return_exception_tuple(*args):
-    e = return_exception(*args)
-    return (type(e).__name__, str(e))
-
-#https://docs.python.org/3/library/itertools.html#itertools-recipes
-def grouper(iterable, n, fillvalue=None):
-    """
-    Collect data into fixed-length chunks or blocks
-    >>> list(grouper([1,2,3,4], 2))
-    [(1, 2), (3, 4)]
-    """
-    # grouper('ABCDEFG', 3, 'x') --> ABC DEF Gxx"
-    args = [iter(iterable)] * n
-    return zip_longest(*args, fillvalue=fillvalue)
-
-
-def run_tests(_):
-    import doctest, sys
-    return doctest.testmod(sys.modules[__name__], extraglobs={**locals()})
-=======
-    return mod_dict
->>>>>>> 8271d5cc
+    return mod_dict