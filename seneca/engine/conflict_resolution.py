from collections import defaultdict
from seneca.libs.logger import get_logger
from typing import List


# TODO -- clean this file up


# TODO this assumes stamps_to_tau will never change. We need more intricate logic to handle the case where it does...
STAMPS_KEY = 'currency:balances:black_hole'
CR_EXCLUDED_KEYS = ['currency:xrate:TAU_STP', STAMPS_KEY]


class CRDataMeta(type):
    def __new__(cls, clsname, bases, clsdict):
        clsobj = super().__new__(cls, clsname, bases, clsdict)
        if not hasattr(clsobj, 'registry'):
            clsobj.registry = {}

        # Only add classes that have the 'NAME' field set
        if 'NAME' in clsdict:
            clsobj.registry[clsdict['NAME']] = clsobj
        return clsobj


class CRDataBase(metaclass=CRDataMeta):
    def __init__(self, master_db, working_db):
        super().__init__()
        self.log = get_logger(type(self).__name__)
        self.master, self.working = master_db, working_db
        self.writes = defaultdict(set)
        self.reads = defaultdict(set)
        self.outputs = defaultdict(str)
        self.redo_log = defaultdict(dict)

    def merge_to_common(self):
        """ Merges the subblock specific data to the common layer """
        raise NotImplementedError()

    def get_state_rep(self) -> str:
        """ Updates the 'state' list for the changes represented in this data structure. The state list is a list of outputs
        or modifications from every contract. """
        raise NotImplementedError()

    def get_state_for_idx(self, contract_idx: int) -> str:
        """
        Gets a state representation string for a particular contract index. """
        return self.outputs[contract_idx]

    def reset_contract_data(self, contract_idx: int):
        """ Resets the reads list and modification list for the contract at index idx. """
        self.writes[contract_idx].clear()
        self.reads[contract_idx].clear()
        self.outputs[contract_idx] = ''

    # TODO better tooling
    # Abstraction for get_modified_keys/reset_keys is very weak. I don't think they will work with complex data types
    def get_modified_keys(self) -> set:
        return set()

    def get_modified_keys_recursive(self) -> set:
        return set()

    def reset_key(self, key):
        pass

    def get_rerun_list(self, reset_keys=True) -> List[int]:
        return []

    def rollback_contract(self, contract_idx: int):
        pass


class CRDataGetSet(CRDataBase, dict):
    NAME = 'getset'

    def _get_modified_keys(self):
        # TODO this needs to return READs that have had their original values changed too!
        return set().union(
            (key for key in self if self[key]['og'] != self[key]['mod'] and self[key]['mod'] is not None))

    def merge_to_common(self):
        modified_keys = self._get_modified_keys()
        for key in modified_keys:
            self.working.set(key, self[key]['mod'])

    @classmethod
    def merge_to_master(cls, working_db, master_db, key: str):
        assert working_db.exists(key), "Key {} must exist in working_db to merge to master".format(key)
        val = working_db.get(key)
        master_db.set(key, val)

    def get_state_rep(self) -> str:
        """
        Return a representation of all redis DB commands to update to the absolute state in minimum operations
        :return: A string with all redis command in raw executable form, delimited by semicolons
        """
        modified_keys = self._get_modified_keys()
        # Need to sort the modified_keys so state output is deterministic
        return ''.join('SET {} {};'.format(k, self[k]['mod'].decode()) for k in sorted(modified_keys))

    def rollback_contract(self, contract_idx: int):
        self.log.debug("Reseting contract idx {}".format(contract_idx))
        if contract_idx not in self.redo_log:
            # TODO for dev, we raise an exception, as we do not expect contracts to read only w/o writing
            # raise Exception("Contract idx {} not in redo_log!".format(contract_idx))
            self.log.warning("Contract idx {} not in redo_log! Returning without any reverts".format(contract_idx))
            return

        self.reset_contract_data(contract_idx)

        for key in self.redo_log[contract_idx]:
            og_val = self.redo_log[contract_idx][key]
            # Remove the key entirely if value is none
            if og_val is None:
                self.log.debugv("Removing key {}".format(key))
                del self[key]
            # Otherwise, reset_db the key to the value before the contract
            else:
                self.log.debugv("Resetting key {} to value {}".format(key, og_val))
                self[key]['mod'] = og_val

            # Remove this contract idx from the key's affected contracts
            if key in self and contract_idx in self[key]['contracts']:
                self[key]['contracts'].remove(contract_idx)

    def revert_contract(self, contract_idx: int):
        assert contract_idx in self.redo_log, "Contract index {} not found in redo log!".format(contract_idx)

    def get_rerun_list(self, reset_keys=True) -> List[int]:
        mod_keys = self.get_modified_keys_recursive()
        assert STAMPS_KEY not in mod_keys, "Noooooooo mod keys {} has stamp key".format(mod_keys)
        contract_set = set()
        self.log.debugv("Modified keys for rerunning: {}".format(mod_keys))

        for key in mod_keys:
            contract_set = contract_set.union(self[key]['contracts'])
            if reset_keys:
                self.reset_key(key)

        self.log.debugv("CONTRACT SET TO RERUN: {}".format(contract_set))

        return sorted(contract_set)

    def get_modified_keys(self) -> set:
        mods = set()
        for k in self:
            if (self.master.exists(k) and (self.master.get(k) != self[k]['og'])) or (
                    self.working.exists(k) and (self.working.get(k) != self[k]['og'])):
                mods.add(k)

        return mods - {STAMPS_KEY, *CR_EXCLUDED_KEYS}

    def get_modified_keys_recursive(self) -> set:
        mod_keys = self.get_modified_keys()
        self.add_adjacent_keys(mod_keys)
        return mod_keys - {STAMPS_KEY, *CR_EXCLUDED_KEYS}

    def add_adjacent_keys(self, key_set):
        copy_set = set(key_set)  # we must copy the set so we can modify the real while while enumerating
        for key in copy_set:
            self._add_adjacent_keys(key, key_set)

    def _add_adjacent_keys(self, key: str, key_set: set):
        assert key in key_set, 'logic error'
        assert key in self, 'key is not in self??'

        # Get all keys modified in conjunction with 'key'
        new_keys = set()
        for contract_idx in self[key]['contracts']:
            all_rw = self.writes[contract_idx].union(self.reads[contract_idx])
            new_keys = new_keys.union(all_rw)

        # Recursive stage
        for k in new_keys:
            if k in key_set:  # Base case -- if this key is already in the key_list do not recurse
                continue
            else:
                key_set.add(k)
                self._add_adjacent_keys(k, key_set)

    def reset_key(self, key):
        self.log.debugv("Resetting key {}".format(key))
        og_val = self[key]['og']

        self[key]['mod'] = None
        self[key]['contracts'] = set()

        if self.working.exists(key) and self.working.get(key) != og_val:
            self.log.debugv("Reseting key {} to COMMON value {}".format(key, self.working.get(key)))
            self[key]['og'] = self.working.get(key)
        elif self.master.exists(key) and self.master.get(key) != og_val:
            self.log.debugv("Reseting key {} to MASTER value {}".format(key, self.master.get(key)))
            self[key]['og'] = self.master.get(key)
        else:
            self.log.spam("No updated value found for key {}. Clearing modified and leaving original val".format(key))


<<<<<<< HEAD
class CRDataHMap(CRDataBase, defaultdict):
    NAME = 'hm'

    def __init__(self, *args, **kwargs):
        super().__init__(*args, **kwargs)
        self.default_factory = dict

    def _get_modified_keys(self) -> dict:
        """
        Returns a dict of sets. Key is key in the hmap, and set is a list of modified fields for that key
        """
        mods_dict = defaultdict(set)
        for key in self:
            for field in self[key]:
                if self[key][field]['og'] != self[key][field]['mod']:
                    mods_dict[key].add(field)

        return mods_dict

    def merge_to_common(self):
        return False  # TODO implement
        raise NotImplementedError()

    def get_state_rep(self):
        return False  # TODO implement
        raise NotImplementedError()

    @classmethod
    def merge_to_master(cls, working_db, master_db, key: str):
        assert working_db.exists(key), "Key {} must exist in working_db to merge to master".format(key)

        all_fields = working_db.hkeys(key)
        for field in all_fields:
            val = working_db.hget(key, field)
            master_db.hset(key, field, val)


class CRDataDelete(CRDataBase, set):
    NAME = 'del'

    def merge_to_common(self):
        return False  # TODO implement
        raise NotImplementedError()

    def get_state_rep(self):
        return False  # TODO implement
        raise NotImplementedError()


class CRContext:

    def __init__(self, working_db, master_db, sbb_idx: int, finalize=False):
=======
class CRContext:

    def __init__(self, working_db: redis.StrictRedis, master_db: redis.StrictRedis, sbb_idx: int, cr_enabled=True):
>>>>>>> 7462a91e
        self.log = get_logger(type(self).__name__)
        # TODO do all these fellas need to be passed in? Can we just grab it from the Bookkeeper? --davis
        self.working_db, self.master_db = working_db, master_db
        self.sbb_idx = sbb_idx

        # cr_data holds instances of CRDataBase. The key is the 'NAME' field specified in the CRDataBase subclass
        # For convenience, all these keys are directly accessible from this CRContext instance (see __getitem__)
        self.cr_data = {name: obj(master_db=self.master_db, working_db=self.working_db) for name, obj in
                        CRDataBase.registry.items()}

        # TODO deques are probobly more optimal than using arrays here
        # run_results is a list of strings, representing the return code of contracts (ie 'SUCC', 'FAIL', ..)
        self.run_results = []
        self.contracts = []  # A list of ContractionTransaction objects. SenecaClient should append as it runs contracts
        self.input_hash = None  # Input hash should be set by SenecaClient once a new sub block is started
        self.merged_to_common = False

        # 'locked' is a debug flag to detect with CR data is being written to when it shouldnt be. If locked, no
        # acceses to underlying self.cr_data is expected. We lock the CRContext when we put it in available_dbs,
        # and unlock it when we put it in pending_dbs or active_dbs
        self.locked = True

    @property
    def next_contract_idx(self):
        assert len(self.contracts) == len(self.run_results), "Oh dear...a logic error is present"  # TODO remove
        return len(self.contracts)

    def add_contract_result(self, contract, result: str):
        assert len(self.contracts) == len(self.run_results), "Oh dear...a logic error is present"  # TODO remove
        self.contracts.append(contract)
        self.run_results.append(result)

    def update_contract_result(self, contract_idx: int, result: str):
        assert len(self.contracts) == len(self.run_results), "Oh dear...a logic error is present"  # TODO remove
        assert len(self.contracts) > contract_idx, "contract_idx {} out of bounds. Only {} contracts in self.contracts" \
            .format(contract_idx, len(self.contracts))
        self.log.debugv("Updating run result for contract idx {} to <{}>".format(contract_idx, result))
        self.run_results[contract_idx] = result

    def rollback_contract(self, contract_idx: int):
        # TODO this only works for set/get
        self.cr_data['getset'].rollback_contract(contract_idx)

    def reset_run_data(self):
        """ Resets all state held by this container. """

        # TODO this is likely very sketch in terms of memory leaks but YOLO this is python bro whats a memory leak
        # TODO -- we should if hard_reset=False, we should also reset_db all redis keys EXCLUDING phase variables
        def _is_subclass(obj, subs: tuple):
            """ Utility method. Returns true if 'obj' is a subclass of any of the classes in subs """
            for s in subs:
                if issubclass(type(obj), s): return True
            return False

        self.log.debug("Resetting run data for CRData with ".format(self.input_hash, id(self)))

        # Reset this object's state
        self.run_results.clear()
        self.contracts.clear()
        self.merged_to_common = False
        self.input_hash = None

        # TODO is this ok resetting all the CRData's like this? Should we worry about memory leaks? --davis
        self.cr_data = {name: obj(master_db=self.master_db, working_db=self.working_db) for name, obj in
                        CRDataBase.registry.items()}

    def reset_db(self):
        self.log.debug(
            "CRData resetting working db #{}".format(self.working_db.connection_pool.connection_kwargs['db']))
        self.working_db.flushdb()

    def assert_reset(self):
        """ Assert this object has been reset_db properly. For dev purposes. """

        old_locked_val = self.locked
        self.locked = False

        err = "\nContracts: {}\nRun Results: {}\nReads: {}\nWrites: {}\nOutputs: {}\nRedo Log: {}\nInput hash: {}\n" \
            .format(self.contracts, self.run_results, self['getset'].reads, self['getset'].writes,
                    self['getset'].outputs, self['getset'].redo_log, self.input_hash)
        assert len(self.contracts) == 0, err
        assert len(self.run_results) == 0
        assert len(self['getset'].reads) == 0, err
        assert len(self['getset'].writes) == 0, err
        assert len(self['getset'].outputs) == 0, err
        assert len(self['getset'].redo_log) == 0, err
        assert not self.merged_to_common
        assert self.input_hash is None, "Input hash not reset. (self.input_hash={})".format(self.input_hash)

        self.locked = old_locked_val

    def get_state_for_idx(self, contract_idx: int) -> str:
        """
        Returns the state for the contract at the specified index
        """
        assert contract_idx < len(self.contracts), "Contract index {} out of bounds for self.contracts of length {}" \
            .format(contract_idx, len(self.contracts))

        state_str = ''
        for key in sorted(self.cr_data.keys()):  # We sort the keys so that output will always be deterministic
            state_str += self.cr_data[key].get_state_for_idx(contract_idx)
        return state_str

    def get_subblock_rep(self) -> List[tuple]:
        """
        Returns a list of tuples. There will be one tuple for each contract in self.contracts, and tuples will be of the
        form (contract, status, state). contract will be an instance of ContractTransaction. Status will be a string
        representing the execution status of the contract (fail/succ/ect). State will be a string that represents the
        changes to state made by that contract.
        """
        assert len(self.contracts) == len(self.run_results), "you done shit the bed again davis"
        assert self.merged_to_common, "You should have merged to common before trying to get the subblock rep"

        return [(self.contracts[i], self.run_results[i], self.get_state_for_idx(i)) for i in range(len(self.contracts))]

    def iter_rerun_indexes(self):
        # TODO this only works for getset right now
        # TODO this does not support new keys being modified during the rerun process
        data = self.cr_data['getset']
        contract_list = data.get_rerun_list()
        self.log.info("Contracts indexes to rerun: {}".format(contract_list))

        # DEBUG -- TODO DELETE
        # self.log.notice("CRData with input hash {}".format(self.input_hash))
        # self.log.notice("CRData with id {}".format(id(self)))
        # self.log.notice("CRData contracts length: {}".format(len(self.contracts)))
        # self.log.info("data reads: {}".format(data.reads))
        # self.log.info("data writes: {}".format(data.writes))
        # END DEBUG

        for i in contract_list:
            self.log.debugv("Rerunning contract at index {}".format(i))
            og_reads, og_writes = data.reads[i], data.writes[i]
            self.reset_contract_data(i)

            yield i

            # TODO handle this behavior by reverting and failing until we have a better mechanism
            assert og_reads == data.reads[i], "Original reads have changed for contract idx {}!\nOriginal: {}\nNew " \
                                              "Reads: {}".format(i, og_reads, data.reads[i])
            assert og_writes == data.writes[i], "Original writes have changed for contract idx {}!\nOriginal: {}\nNew " \
                                                "Writes: {}".format(i, og_writes, data.writes[i])

    def reset_contract_data(self, contract_idx: int):
        """
        Resets the reads list and modification list for the contract at index idx.
        """
        for obj in self.cr_data.values():
            obj.reset_contract_data(contract_idx)

    def merge_to_common(self):
        assert not self.merged_to_common, "Already merged to common! merge_to_common should only be called once"

        for obj in self.cr_data.values():
            obj.merge_to_common()

        self.merged_to_common = True

    @classmethod
    def merge_to_master(cls, working_db, master_db):
        from seneca.engine.client import Macros  # to avoid cyclic imports

        for key in working_db.keys():
            # Ignore Phase keys
            if key in Macros.ALL_MACROS:
                continue

            t = working_db.type(key)

            if t == b'string':
                CRDataGetSet.merge_to_master(working_db, master_db, key)
            else:
                raise NotImplementedError("No logic implemented for copying key <{}> of type <{}>".format(key, t))

    def __getitem__(self, item):
        assert item in self.cr_data, "No structure named {} in cr_data. Only keys available: {}" \
            .format(item, list(self.cr_data.keys()))
        if self.locked:
            raise Exception("CRData attempted to be accessed while it was locked!! Bug in interpreter layer")
        return self.cr_data[item]

    def __repr__(self):
        return "<CRContext(input_hash={} .., contracts run so far={}, working db num={})>".format(
            self.input_hash[:16], len(self.contracts), self.working_db.connection_pool.connection_kwargs['db'])


class RedisProxy:

    def __init__(self, sbb_idx: int, contract_idx: int, data: CRContext, cr_enabled=True):
        # TODO do all these fellas need to be passed in? Can we just grab it from the Bookkeeper? --davis
        self.cr_enabled = cr_enabled
        self.data = data
        self.working_db, self.master_db = data.working_db, data.master_db
        self.sbb_idx, self.contract_idx = sbb_idx, contract_idx
        self.cmds = {}

    def __getattr__(self, item):
        from seneca.engine.cr_commands import CRCmdBase  # To avoid cyclic imports -- TODO better solution?
        assert item in CRCmdBase.registry, "redis operation {} not implemented for conflict resolution".format(item)

        t = CRCmdBase.registry[item]
        if t not in self.cmds:
            self.cmds[t] = t(working_db=self.working_db, master_db=self.master_db, sbb_idx=self.sbb_idx,
                             contract_idx=self.contract_idx, data=self.data)

        cmd = self.cmds[t]
        cmd.set_params(working_db=self.working_db, master_db=self.master_db, sbb_idx=self.sbb_idx,
                       contract_idx=self.contract_idx, data=self.data)
        return cmd
    
    def hexists(self, *args, **kwargs):
        return bool(self.hget(*args, **kwargs))

    def hincrby(self, hash_key, key, value):
        res = self.hget(hash_key, key)
        self.hset(hash_key, key, int(res)+value)

    def hmget(self, hash_key, keys):
        res = []
        for key in keys:
            r = self.hget(hash_key, key)
            if r: res.append(r)
        return res

    def hmset(self, hash_key, objs):
        for key, obj in objs.items():
            self.hset(hash_key, key, obj)

    def hlen(self, *args, **kwargs):
        raise NotImplementedError('Not implemented in concurrent mode yet!')

    def scan(self, *args, **kwargs):
        raise NotImplementedError('Not implemented in concurrent mode yet!')

    def keys(self, *args, **kwargs):
        raise NotImplementedError('Not implemented in concurrent mode yet!')

    def exists(self, *args, **kwargs):
        raise NotImplementedError('Not implemented in concurrent mode yet!')

    def rename(self, *args, **kwargs):
        raise NotImplementedError('Not implemented in concurrent mode yet!')

    def hdel(self, *args, **kwargs):
        raise NotImplementedError('Not implemented in concurrent mode yet!')

    def delete(self, *args, **kwargs):
        raise NotImplementedError('Not implemented in concurrent mode yet!')

# print("CRDataMetaRegistery")
# for k, v in CRDataBase.registry.items():
#     print("{}: {}".format(k, v))

<|MERGE_RESOLUTION|>--- conflicted
+++ resolved
@@ -196,7 +196,6 @@
             self.log.spam("No updated value found for key {}. Clearing modified and leaving original val".format(key))
 
 
-<<<<<<< HEAD
 class CRDataHMap(CRDataBase, defaultdict):
     NAME = 'hm'
 
@@ -249,11 +248,6 @@
 class CRContext:
 
     def __init__(self, working_db, master_db, sbb_idx: int, finalize=False):
-=======
-class CRContext:
-
-    def __init__(self, working_db: redis.StrictRedis, master_db: redis.StrictRedis, sbb_idx: int, cr_enabled=True):
->>>>>>> 7462a91e
         self.log = get_logger(type(self).__name__)
         # TODO do all these fellas need to be passed in? Can we just grab it from the Bookkeeper? --davis
         self.working_db, self.master_db = working_db, master_db
@@ -463,7 +457,7 @@
         cmd.set_params(working_db=self.working_db, master_db=self.master_db, sbb_idx=self.sbb_idx,
                        contract_idx=self.contract_idx, data=self.data)
         return cmd
-    
+
     def hexists(self, *args, **kwargs):
         return bool(self.hget(*args, **kwargs))
 
@@ -505,5 +499,4 @@
 
 # print("CRDataMetaRegistery")
 # for k, v in CRDataBase.registry.items():
-#     print("{}: {}".format(k, v))
-
+#     print("{}: {}".format(k, v))