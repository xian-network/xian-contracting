import redis, ast, marshal, array, copy, inspect, types, uuid, copy, ujson as json, sys, time
from seneca.constants.whitelists import ALLOWED_AST_TYPES, ALLOWED_IMPORT_PATHS, SAFE_BUILTINS, SENECA_LIBRARY_PATH
from seneca.constants.config import get_redis_port, get_redis_password, MASTER_DB, DB_OFFSET, CODE_OBJ_MAX_CACHE
from functools import lru_cache
from seneca.libs.metering.tracer import Tracer
import seneca, os
from os.path import join
from seneca.engine.book_keeper import BookKeeper

class ReadOnlyException(Exception):
    pass


class CompilationException(Exception):
    pass


class Seneca:
    current_ast_types = None
    prevalidated = None
    postvalidated = None
    protected_variables = None
    concurrent_mode = True
    interface = None

    CURRENCY_NAME = 'currency'

    exports = {}
    imports = {}
    loaded = {}
    cache = {}
    resources = {}
    methods = {}

    basic_scope = {}


class ScopeParser:
    def set_scope(self, fn, args, kwargs):
        fn.__globals__.update(Seneca.loaded['__main__'])
        fn.__globals__['rt']['contract'] = fn.__module__
        if fn.__globals__.get('__use_locals__'):
            if fn.__globals__.get('__args__'): args = fn.__globals__['__args__']
            if fn.__globals__.get('__kwargs__'): kwargs = fn.__globals__['__kwargs__']
        return args, kwargs

    def set_scope_during_compilation(self, fn):
        self.module = '.'.join([fn.__module__, fn.__name__])
        Seneca.exports[self.module] = True


class Export(ScopeParser):
    def __call__(self, fn):
        if not fn.__module__: return
        self.set_scope_during_compilation(fn)
        def _fn(*args, **kwargs):
            args, kwargs = self.set_scope(fn, args, kwargs)
            BookKeeper.set_info(rt=fn.__globals__['rt'])
            return fn(*args, **kwargs)
        return _fn


class Seed(ScopeParser):
    def __call__(self, fn):
        if fn.__globals__.get('__seed__') == True:
            old_concurrent_mode = Seneca.concurrent_mode
            Seneca.concurrent_mode = False
            BookKeeper.set_info(rt=fn.__globals__['rt'])
            fn()
            Seneca.concurrent_mode = old_concurrent_mode


Seneca.basic_scope = {
    'export': Export(),
    'seed': Seed(),
    '__builtins__': SAFE_BUILTINS,
    '__use_locals__': False
}


class SenecaNodeTransformer(ast.NodeTransformer):
    def generic_visit(self, node):
        Seneca.current_ast_types.add(type(node))
        return super().generic_visit(node)

    def visit_Name(self, node):
        if SenecaInterpreter.is_system_variable(node.id):
            raise CompilationException('Not allowed to read "{}"'.format(node.id))
        self.generic_visit(node)
        return node

    def visit_Attribute(self, node):
        if SenecaInterpreter.is_system_variable(node.attr):
            raise CompilationException('Not allowed to read "{}"'.format(node.attr))
        self.generic_visit(node)
        return node

    def visit_Import(self, node):
        module_name = node.names[0].name
        SenecaInterpreter.assert_import_path(module_name)
        Seneca.prevalidated.body.append(node)
        self.generic_visit(node)
        Seneca.postvalidated.body.append(node)
        return node

    def visit_ImportFrom(self, node):
        module_name = node.names[0].name
        SenecaInterpreter.assert_import_path(node.module, module_name=module_name)
        Seneca.prevalidated.body.append(node)
        self.generic_visit(node)
        Seneca.postvalidated.body.append(node)
        return node

    def visit_Assign(self, node):

        for target in node.targets:
            if type(target) == ast.Tuple:
                items = []
                for item in target.elts:
                    SenecaInterpreter.check_protected(item, Seneca.protected_variables)
                    items.append(item.id)
                val = None
                if type(node.value) == ast.Call:
                    val = node.value.func.id
                elif type(target) == ast.Tuple:
                    val = 'tuple'
                Seneca.resources[', '.join(items)] = val
            elif type(node.value) == ast.Call:
                if hasattr(node.value.func, 'id'):
                    Seneca.resources[target.id] = node.value.func.id
                SenecaInterpreter.check_protected(target, Seneca.protected_variables)
            else:
                Seneca.resources[target.id] = node.value.__class__.__name__
                SenecaInterpreter.check_protected(target, Seneca.protected_variables)

        if type(node.value) == ast.Call:
            Seneca.postvalidated.body.append(node)
        self.generic_visit(node)
        return node

    def visit_AugAssign(self, node):
        SenecaInterpreter.check_protected(node.target, Seneca.protected_variables)
        self.generic_visit(node)
        return node

    def visit_Num(self, node):
        if isinstance(node.n, float) or isinstance(node.n, int):
            return ast.Call(func=ast.Name(id='make_decimal', ctx=ast.Load()),
                            args=[node], keywords=[])
        self.generic_visit(node)
        return node

    def visit_FunctionDef(self, node):
        for item in node.body:
            if type(item) in [ast.ImportFrom, ast.Import]:
                raise CompilationException('Not allowed to import inside a function definition')
        for item in node.decorator_list:
            if item.id == 'export':
                Seneca.exports[node.name] = True
                Seneca.methods[node.name] = [arg.arg for arg in node.args.args]
        return node


class SenecaInterpreter:
    def __init__(self, concurrent_mode=True, port=None, password=None, bypass_currency=False):
        self.r = redis.StrictRedis(host='localhost',
                                  port=get_redis_port(port=port),
                                  db=MASTER_DB,
                                  password=get_redis_password(password=password)
                                  )

        self.bypass_currency = bypass_currency
        self.setup_tracer()
        Seneca.concurrent_mode = concurrent_mode

    def setup_tracer(self):
        seneca_path = seneca.__path__[0]
        path = join(seneca_path, 'constants', 'cu_costs.const')
        os.environ['CU_COST_FNAME'] = path
        self.tracer = Tracer()

    def get_code_obj(self, fullname):
        code_obj = self.r.hget('contracts', fullname)
        assert code_obj, 'User module "{}" not found!'.format(fullname)
        return marshal.loads(code_obj)

    def get_code_str(self, fullname):
        meta = self.get_contract_meta(fullname)
        assert meta.get('code_str'), 'Cannot find original code string for module "{}" not found!'.format(fullname)
        return meta['code_str']

    def get_contract_meta(self, fullname):
        byte_str = self.r.hget('contracts_meta', fullname)
        meta = json.loads(byte_str)
        return meta

    def set_code(self, fullname, tree_obj, code_obj, code_str, author):
        pipe = self.r.pipeline()
        pipe.hset('contracts', fullname, marshal.dumps(tree_obj))
        pipe.hset('contracts_code', fullname, marshal.dumps(code_obj))
        pipe.hset('contracts_meta', fullname, json.dumps({
            'code_str': code_str,
            'resources': Seneca.resources,
            'methods': Seneca.methods,
            'author': author,
            'timestamp': time.time()
        }))
        pipe.execute()

    def remove_code(self, fullname):
        pipe = self.r.pipeline()
        pipe.hdel('contracts', fullname)
        pipe.hdel('contracts_code', fullname)
        pipe.hdel('contracts_meta', fullname)
        pipe.execute()

    @staticmethod
    def parse_ast(code_str, protected_variables=[]):

        # crude but effective way to force fixed precision without developer behavior change
        decimal_addon = 'from seneca.libs.decimal import make_decimal'

        code_str = decimal_addon + '\n' + code_str

        Seneca.current_ast_types = set()
        Seneca.protected_variables = protected_variables

        tree = ast.parse(code_str)
        Seneca.resources = {}
        Seneca.methods = {}
        Seneca.protected_variables += ['export']
        Seneca.prevalidated = copy.deepcopy(tree)
        Seneca.prevalidated.body = []
        Seneca.postvalidated = copy.deepcopy(tree)
        Seneca.postvalidated.body = []

        tree = SenecaNodeTransformer().visit(tree)
        ast.fix_missing_locations(tree)

        illegal_ast_nodes = Seneca.current_ast_types - ALLOWED_AST_TYPES
        assert not illegal_ast_nodes, 'Illegal AST node(s) in module: {}'.format(
            ', '.join(map(str, illegal_ast_nodes)))

        return tree, Seneca.postvalidated, Seneca.prevalidated

    @staticmethod
    def validate():
        for import_path in Seneca.imports:
            if not Seneca.exports.get(import_path):
                raise CompilationException('Forbidden to import "{}"'.format(
                    import_path))

    @staticmethod
    def is_system_variable(v):
        return v.startswith('__') and v.endswith('__')

    @staticmethod
    def check_protected(target, protected_variables):
        if isinstance(target, ast.Subscript):
            return
        if target.id in protected_variables \
            or target.id in [k.rsplit('.', 1)[-1] for k in Seneca.imports.keys()]:
            raise ReadOnlyException('Cannot assign value to "{}" as it is a read-only variable'.format(target.id))

    @staticmethod
    def assert_import_path(import_path, module_name=None):
        if module_name == '*':
            raise ImportError('Not allowed to import *')
        elif module_name:
            import_path = '.'.join([import_path, module_name])
        if import_path.startswith(SENECA_LIBRARY_PATH):
            Seneca.exports[import_path] = True
            return True
        for path in ALLOWED_IMPORT_PATHS:
            if import_path.startswith(path):
                if len(import_path.split('.')) - len(path.split('.')) == 2:
                    if not Seneca.exports.get(import_path):
                        Seneca.imports[import_path] = True
                    return True
                else:
                    raise ImportError('Instead of importing the entire "{}" module, you must import each functions directly.'.format(import_path))
        raise ImportError('Cannot find module "{}" in allowed protected_imports'.format(import_path))

    def execute(self, code, scope={}, is_main=True):
        scope.update(Seneca.basic_scope)
        if is_main:
            Seneca.loaded['__main__'] = scope
        Seneca.loaded['__main__'].update(scope)

        exec(code, scope)
        if is_main:
            self.validate()

    @lru_cache(maxsize=CODE_OBJ_MAX_CACHE)
    def get_cached_code_obj(self, module_path, stamps_supplied):
        self.assert_import_path(module_path)
        module = module_path.rsplit('.', 1)
        meta = self.get_contract_meta(module[0].rsplit('.')[-1])
        if stamps_supplied != None:
            import_obj = compile('''
from seneca.contracts.currency import submit_stamps
submit_stamps({})
from {} import {}
            '''.format(stamps_supplied, module[0], module[1]), '__main__', 'exec')
        else:
            import_obj = compile('''
from {} import {}
            '''.format(module[0], module[1]), '__main__', 'exec')
        code_str = '''
result = {}()
        '''.format(module[1])
        fn_call_obj = compile(code_str, '__main__', 'exec')

        return fn_call_obj, import_obj, meta

    def execute_function(self, module_path, sender, stamps, *args, **kwargs):
        module_name = module_path.rsplit('.', 1)[0]
        contract_name = module_name.rsplit('.', 1)[-1]
        fn_call_obj, import_obj, meta = self.get_cached_code_obj(module_path, stamps)
        scope = {
            'rt': {'author': meta['author'], 'sender': sender, 'contract': contract_name},
            '__args__': args,
            '__kwargs__': kwargs,
        }

        currency_module_path = module_path.rsplit('.', 1)[0] + '.' + Seneca.CURRENCY_NAME
        c_fn_call_obj, c_import_obj, c_meta = self.get_cached_code_obj(module_path, stamps)
        currency_scope = {
            'rt': {'author': c_meta['author'], 'sender': sender, 'contract': Seneca.CURRENCY_NAME},
        }

        scope.update(Seneca.basic_scope)

        if not self.bypass_currency:
            currency_scope.update(Seneca.basic_scope)

            Seneca.loaded['__main__'] = currency_scope
            _obj = marshal.loads(self.r.hget('contracts_code', Seneca.CURRENCY_NAME))
            exec(_obj, currency_scope)  # rebuilds RObjects for currency contract

        Seneca.loaded['__main__'] = scope
        _obj = marshal.loads(self.r.hget('contracts_code', contract_name))
<<<<<<< HEAD
        # exec(_obj, scope)  # rebuilds RObjects
=======
        exec(_obj, scope)  # rebuilds RObjects for contract being run
>>>>>>> c74e25b5
        exec(import_obj, scope)  # submits stamps

        scope.update({'__use_locals__': True})
        if stamps is not None:
            self.tracer.set_stamp(stamps)
            self.tracer.start()

            try:
                exec(fn_call_obj, scope)  # Actually execute the function
            except Exception as e:
                raise e
            finally:
                self.tracer.stop()

            stamps -= self.tracer.get_stamp_used()
        else:
            exec(fn_call_obj, scope)
            stamps = 0
        return {
            'status': 'success',
            'output': scope.get('result'),
            'remaining_stamps': stamps
        }<|MERGE_RESOLUTION|>--- conflicted
+++ resolved
@@ -340,11 +340,7 @@
 
         Seneca.loaded['__main__'] = scope
         _obj = marshal.loads(self.r.hget('contracts_code', contract_name))
-<<<<<<< HEAD
-        # exec(_obj, scope)  # rebuilds RObjects
-=======
         exec(_obj, scope)  # rebuilds RObjects for contract being run
->>>>>>> c74e25b5
         exec(import_obj, scope)  # submits stamps
 
         scope.update({'__use_locals__': True})
