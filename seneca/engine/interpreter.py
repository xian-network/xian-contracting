<<<<<<< HEAD
import redis, ast, marshal, inspect, sys, copy
=======
import redis, ast, marshal, array, copy, inspect, types, uuid, copy, ujson as json, sys, time
>>>>>>> 8f71f3c0
from seneca.constants.whitelists import ALLOWED_AST_TYPES, ALLOWED_IMPORT_PATHS, SAFE_BUILTINS, SENECA_LIBRARY_PATH
from seneca.constants.redis_config import get_redis_port, get_redis_password, MASTER_DB, DB_OFFSET
from seneca.libs.logger import get_logger
from seneca.engine.util import make_n_tup


class ReadOnlyException(Exception):
    pass


class CompilationException(Exception):
    pass


class SenecaInterpreter:

    exports = {}
    imports = {}
    loaded = {}
    _is_setup = False
    concurrent_mode = True

    @classmethod
    def setup(cls, concurrent_mode=True):
<<<<<<< HEAD
        cls.r = redis.StrictRedis(host='localhost', port=get_redis_port(), db=MASTER_DB, password=get_redis_password())
        # from seneca.engine.module import SenecaFinder, RedisFinder
        # cls.old_meta_path = sys.meta_path
        # sys.meta_path = [sys.meta_path[2], SenecaFinder(), RedisFinder()]
        # cls.concurrent_mode = concurrent_mode
=======
        cls.concurrent_mode = concurrent_mode
        cls.r = redis.StrictRedis(host='localhost', port=get_redis_port(), db=MASTER_DB, password=get_redis_password())
>>>>>>> 8f71f3c0
        cls._is_setup = True

    @classmethod
    def teardown(cls):
        cls._is_setup = False

    @classmethod
    def get_code_obj(cls, fullname):
        code_obj = cls.r.hget('contracts', fullname)
        assert code_obj, 'User module "{}" not found!'.format(fullname)
        return marshal.loads(code_obj)

    @classmethod
    def get_code_str(cls, fullname):
        meta = cls.get_contract_meta(fullname)
        assert meta.get('code_str'), 'Cannot find original code string for module "{}" not found!'.format(fullname)
        return meta['code_str']

    @classmethod
    def get_contract_meta(cls, fullname):
        byte_str = cls.r.hget('contracts_meta', fullname)
        assert byte_str, 'Contract "{}" does not exist.'.format(fullname)
        meta = json.loads(byte_str)
        return meta

    @classmethod
    def set_code(cls, fullname, code_obj, code_str, author, keep_original=False):
        pipe = cls.r.pipeline()
        pipe.hset('contracts', fullname, marshal.dumps(code_obj))
        if keep_original:
            pipe.hset('contracts_meta', fullname, json.dumps({
                'code_str': code_str,
                'author': author,
                'timestamp': time.time()
            }))
        pipe.execute()

    @classmethod
    def remove_code(cls, fullname):
        pipe = cls.r.pipeline()
        pipe.hdel('contracts', fullname)
        pipe.hdel('contracts_meta', fullname)
        pipe.execute()

    @classmethod
    def code_obj_exists(cls, fullname) -> bool:
        return bool(cls.r.hget('contracts', fullname))

    @classmethod
    def assert_import_path(cls, import_path, module_name=None):
        if module_name == '*':
            raise ImportError('Not allowed to import *')
        elif module_name:
            import_path = '.'.join([import_path, module_name])
        if import_path.startswith(SENECA_LIBRARY_PATH):
            cls.exports[import_path] = True
            return True
        for path in ALLOWED_IMPORT_PATHS:
            if import_path.startswith(path):
                if len(import_path.split('.')) - len(path.split('.')) == 2:
                    if not cls.exports.get(import_path):
                        cls.imports[import_path] = True
                    return True
                else:
                    raise ImportError('Instead of importing the entire "{}" module, you must import each functions directly.'.format(import_path))
        raise ImportError('Cannot find module "{}" in allowed protected_imports'.format(import_path))

    @classmethod
    def validate(cls):
        for import_path in cls.imports:
            if not cls.exports.get(import_path):
                raise CompilationException('Forbidden to import "{}"'.format(
                    import_path))

    @classmethod
    def parse_ast(cls, code_str, protected_variables=[]):

        tree = ast.parse(code_str)
        protected_variables += ['export']
        current_ast_types = set()
        prevalidated = copy.deepcopy(tree)
        prevalidated.body = []

        for idx, item in enumerate(ast.walk(tree)):

            # Restrict protected_imports to ones in ALLOWED_IMPORT_PATHS
            if isinstance(item, ast.Import):
                module_name = item.names[0].name
                cls.assert_import_path(module_name)
                prevalidated.body.append(item)

            elif isinstance(item, ast.ImportFrom):
                module_name = item.names[0].name
                cls.assert_import_path(item.module, module_name=module_name)
                prevalidated.body.append(item)

            # Restrict variable assignment
            elif isinstance(item, ast.Assign):
                for target in item.targets:
                    cls.check_protected(target, protected_variables)

            elif isinstance(item, ast.AugAssign):
                cls.check_protected(item.target, protected_variables)

            elif isinstance(item, ast.FunctionDef):
                for fn_item in item.body:
                    if isinstance(fn_item, (ast.Import, ast.ImportFrom)):
                        raise ImportError('Cannot import modules inside a function!')

                prevalidated.body.append(item)

            current_ast_types.add(type(item))

        illegal_ast_nodes = current_ast_types - ALLOWED_AST_TYPES
        assert not illegal_ast_nodes, 'Illegal AST node(s) in module: {}'.format(
            ', '.join(map(str, illegal_ast_nodes)))

        return tree, prevalidated

    @staticmethod
    def check_protected(target, protected_variables):
        if isinstance(target, ast.Subscript):
            return
        if target.id.startswith('__') and target.id.endswith('__') \
            or target.id in protected_variables:
            raise ReadOnlyException('Cannot assign value to "{}" as it is a read-only variable'.format(target.id))

    @classmethod
    def execute(cls, code, scope={}, is_main=True):
        scope.update({
            '__builtins__': SAFE_BUILTINS,
            'export': Export()
        })
        if is_main:
            cls.loaded['__main__'] = scope
        exec(code, scope)
        if is_main:
            cls.validate()

    @classmethod
    def execute_function(cls, module_path, author, sender, *args, **kwargs):
        cls.assert_import_path(module_path)
        module = module_path.rsplit('.', 1)
        code_str = '''
from {} import {}
result = {}({}, {})
        '''.format(module[0], module[1], module[1],
            ','.join([json.dumps(arg) for arg in args]),
            ','.join(['{}={}'.format(k,json.dumps(v)) for k,v in kwargs.items()])
        )
        scope = {'rt': make_n_tup({
            'author': author,
            'sender': sender
        })}
        cls.loaded['__main__'] = scope
        exec(code_str, scope)
        return scope.get('result')

class ScopeParser:
    @property
    def namespace(self):
        return inspect.stack()[2].filename.replace('.sen.py', '').split('/')[-1]

    def set_scope(self, fn):
        fn.__globals__.update(SenecaInterpreter.loaded['__main__'])

    def set_scope_during_compilation(self, fn):
        self.module = '.'.join([fn.__module__ or '', fn.__name__])
        fn.__globals__['__contract__'] = fn.__module__

class Export(ScopeParser):

    def __call__(self, fn):
        self.set_scope_during_compilation(fn)
        SenecaInterpreter.exports[self.module] = True
        def _fn(*args, **kwargs):
            self.set_scope(fn)
            return fn(*args, **kwargs)
        return _fn<|MERGE_RESOLUTION|>--- conflicted
+++ resolved
@@ -1,8 +1,4 @@
-<<<<<<< HEAD
-import redis, ast, marshal, inspect, sys, copy
-=======
 import redis, ast, marshal, array, copy, inspect, types, uuid, copy, ujson as json, sys, time
->>>>>>> 8f71f3c0
 from seneca.constants.whitelists import ALLOWED_AST_TYPES, ALLOWED_IMPORT_PATHS, SAFE_BUILTINS, SENECA_LIBRARY_PATH
 from seneca.constants.redis_config import get_redis_port, get_redis_password, MASTER_DB, DB_OFFSET
 from seneca.libs.logger import get_logger
@@ -27,16 +23,8 @@
 
     @classmethod
     def setup(cls, concurrent_mode=True):
-<<<<<<< HEAD
-        cls.r = redis.StrictRedis(host='localhost', port=get_redis_port(), db=MASTER_DB, password=get_redis_password())
-        # from seneca.engine.module import SenecaFinder, RedisFinder
-        # cls.old_meta_path = sys.meta_path
-        # sys.meta_path = [sys.meta_path[2], SenecaFinder(), RedisFinder()]
-        # cls.concurrent_mode = concurrent_mode
-=======
         cls.concurrent_mode = concurrent_mode
         cls.r = redis.StrictRedis(host='localhost', port=get_redis_port(), db=MASTER_DB, password=get_redis_password())
->>>>>>> 8f71f3c0
         cls._is_setup = True
 
     @classmethod
