<<<<<<< HEAD
import redis, ast, marshal, inspect, sys, copy
=======
import redis, ast, marshal, array, copy, inspect, types, uuid, copy, ujson as json, sys, time
>>>>>>> 609b4f89
from seneca.constants.whitelists import ALLOWED_AST_TYPES, ALLOWED_IMPORT_PATHS, SAFE_BUILTINS, SENECA_LIBRARY_PATH
from seneca.constants.redis_config import get_redis_port, get_redis_password, MASTER_DB, DB_OFFSET
from seneca.libs.logger import get_logger
from seneca.engine.util import make_n_tup


class ReadOnlyException(Exception):
    pass


class CompilationException(Exception):
    pass


class SenecaInterpreter:

    exports = {}
    imports = {}
    loaded = {}
    _is_setup = False
    concurrent_mode = True

    @classmethod
    def setup(cls, concurrent_mode=True):
        cls.concurrent_mode = concurrent_mode
        cls.r = redis.StrictRedis(host='localhost', port=get_redis_port(), db=MASTER_DB, password=get_redis_password())
        cls._is_setup = True

    @classmethod
    def teardown(cls):
        cls._is_setup = False

    @classmethod
    def get_code_obj(cls, fullname):
        code_obj = cls.r.hget('contracts', fullname)
        assert code_obj, 'User module "{}" not found!'.format(fullname)
        return marshal.loads(code_obj)

    @classmethod
    def get_code_str(cls, fullname):
        meta = cls.get_contract_meta(fullname)
        assert meta.get('code_str'), 'Cannot find original code string for module "{}" not found!'.format(fullname)
        return meta['code_str']

    @classmethod
    def get_contract_meta(cls, fullname):
        byte_str = cls.r.hget('contracts_meta', fullname)
        assert byte_str, 'Contract "{}" does not exist.'.format(fullname)
        meta = json.loads(byte_str)
        return meta

    @classmethod
    def set_code(cls, fullname, code_obj, code_str, author, keep_original=False):
        pipe = cls.r.pipeline()
        pipe.hset('contracts', fullname, marshal.dumps(code_obj))
        if keep_original:
            pipe.hset('contracts_meta', fullname, json.dumps({
                'code_str': code_str,
                'author': author,
                'timestamp': time.time()
            }))
        pipe.execute()

    @classmethod
    def remove_code(cls, fullname):
        pipe = cls.r.pipeline()
        pipe.hdel('contracts', fullname)
        pipe.hdel('contracts_meta', fullname)
        pipe.execute()

    @classmethod
    def code_obj_exists(cls, fullname) -> bool:
        return bool(cls.r.hget('contracts', fullname))

    @classmethod
    def assert_import_path(cls, import_path, module_name=None):
        if module_name == '*':
            raise ImportError('Not allowed to import *')
        elif module_name:
            import_path = '.'.join([import_path, module_name])
        if import_path.startswith(SENECA_LIBRARY_PATH):
            cls.exports[import_path] = True
            return True
        for path in ALLOWED_IMPORT_PATHS:
            if import_path.startswith(path):
                if len(import_path.split('.')) - len(path.split('.')) == 2:
                    if not cls.exports.get(import_path):
                        cls.imports[import_path] = True
                    return True
                else:
                    raise ImportError('Instead of importing the entire "{}" module, you must import each functions directly.'.format(import_path))
        raise ImportError('Cannot find module "{}" in allowed protected_imports'.format(import_path))

    @classmethod
    def validate(cls):
        for import_path in cls.imports:
            if not cls.exports.get(import_path):
                raise CompilationException('Forbidden to import "{}"'.format(
                    import_path))

    @classmethod
    def parse_ast(cls, code_str, protected_variables=[]):

        tree = ast.parse(code_str)
        protected_variables += ['export']
        current_ast_types = set()
        prevalidated = copy.deepcopy(tree)
        prevalidated.body = []

        for idx, item in enumerate(ast.walk(tree)):

            # Restrict protected_imports to ones in ALLOWED_IMPORT_PATHS
            if isinstance(item, ast.Import):
                module_name = item.names[0].name
                cls.assert_import_path(module_name)
                prevalidated.body.append(item)

            elif isinstance(item, ast.ImportFrom):
                module_name = item.names[0].name
                cls.assert_import_path(item.module, module_name=module_name)
                prevalidated.body.append(item)

            # Restrict variable assignment
            elif isinstance(item, ast.Assign):
                for target in item.targets:
                    cls.check_protected(target, protected_variables)

            elif isinstance(item, ast.AugAssign):
                cls.check_protected(item.target, protected_variables)

            elif isinstance(item, ast.FunctionDef):
                for fn_item in item.body:
                    if isinstance(fn_item, (ast.Import, ast.ImportFrom)):
                        raise ImportError('Cannot import modules inside a function!')

                prevalidated.body.append(item)

            current_ast_types.add(type(item))

        illegal_ast_nodes = current_ast_types - ALLOWED_AST_TYPES
        assert not illegal_ast_nodes, 'Illegal AST node(s) in module: {}'.format(
            ', '.join(map(str, illegal_ast_nodes)))

        return tree, prevalidated

    @staticmethod
    def check_protected(target, protected_variables):
        if isinstance(target, ast.Subscript):
            return
        if target.id.startswith('__') and target.id.endswith('__') \
            or target.id in protected_variables:
            raise ReadOnlyException('Cannot assign value to "{}" as it is a read-only variable'.format(target.id))

    @classmethod
    def execute(cls, code, scope={}, is_main=True):
        scope.update({
            '__builtins__': SAFE_BUILTINS,
            'export': Export()
        })
        if is_main:
            cls.loaded['__main__'] = scope
        exec(code, scope)
        if is_main:
            cls.validate()

    @classmethod
    def execute_function(cls, module_path, author, sender, *args, **kwargs):
        cls.assert_import_path(module_path)
        module = module_path.rsplit('.', 1)
        code_str = '''
from {} import {}
result = {}({}, {})
        '''.format(module[0], module[1], module[1],
            ','.join([json.dumps(arg) for arg in args]),
            ','.join(['{}={}'.format(k,json.dumps(v)) for k,v in kwargs.items()])
        )
        scope = {'rt': make_n_tup({
            'author': author,
            'sender': sender
        })}
        cls.loaded['__main__'] = scope
        exec(code_str, scope)
        return scope.get('result')

class ScopeParser:
    @property
    def namespace(self):
        return inspect.stack()[2].filename.replace('.sen.py', '').split('/')[-1]

    def set_scope(self, fn):
        fn.__globals__.update(SenecaInterpreter.loaded['__main__'])

    def set_scope_during_compilation(self, fn):
        self.module = '.'.join([fn.__module__ or '', fn.__name__])
        fn.__globals__['__contract__'] = fn.__module__

class Export(ScopeParser):

    def __call__(self, fn):
        self.set_scope_during_compilation(fn)
        SenecaInterpreter.exports[self.module] = True
        def _fn(*args, **kwargs):
            self.set_scope(fn)
            return fn(*args, **kwargs)
        return _fn<|MERGE_RESOLUTION|>--- conflicted
+++ resolved
@@ -1,8 +1,4 @@
-<<<<<<< HEAD
-import redis, ast, marshal, inspect, sys, copy
-=======
 import redis, ast, marshal, array, copy, inspect, types, uuid, copy, ujson as json, sys, time
->>>>>>> 609b4f89
 from seneca.constants.whitelists import ALLOWED_AST_TYPES, ALLOWED_IMPORT_PATHS, SAFE_BUILTINS, SENECA_LIBRARY_PATH
 from seneca.constants.redis_config import get_redis_port, get_redis_password, MASTER_DB, DB_OFFSET
 from seneca.libs.logger import get_logger
