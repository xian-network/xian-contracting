import sys, importlib
from seneca.engine.module import SenecaFinder, RedisFinder
from seneca.engine.interpreter import SenecaInterpreter

class SenecaInterface(SenecaInterpreter):
    """
        High level API for interacting with Seneca Smart Contracts
    """

    def __init__(self, concurrent_mode=True):
        print('init called with con mode: {}'.format(concurrent_mode))
        if not isinstance(sys.meta_path[2], RedisFinder):
            self.old_sys_path = sys.meta_path
            sys.meta_path = [sys.meta_path[2], SenecaFinder(), RedisFinder()]
        SenecaInterpreter.setup(concurrent_mode)
        SenecaInterpreter.concurrent_mode = concurrent_mode

<<<<<<< HEAD
    def __enter__(self):
=======
    def __enter__(self, *args, **kwargs):
        print(args, ' --- ', kwargs)
>>>>>>> 5b8b9509
        self.old_concurrent_mode = SenecaInterpreter.concurrent_mode
        return self

    def __exit__(self, type, value, traceback):
        SenecaInterpreter.concurrent_mode = self.old_concurrent_mode
        return False

    def compile_code(self, code_str, scope={}):
        tree, prevalidated = self.parse_ast(code_str, protected_variables=list(scope.keys()))
        prevalidated_obj = compile(prevalidated, filename='__main__', mode="exec")
        self.execute(prevalidated_obj, scope)
        code_obj = compile(tree, filename='__main__', mode="exec")
        # api = self.construct_api(scope)
        return code_obj

    def construct_api(self, scope):
        for k,v in scope.items():
            if hasattr(v, '__qualname__'):
                if v.__qualname__ == 'Export.__call__.<locals>._fn':
                    print(k, 'xxx')

    def execute_code_str(self, code_str, scope={}):
        try:
            code_obj = self.compile_code(code_str, scope)
            return self.execute(code_obj, scope)
        except:
            SenecaInterpreter.imports = {}
            raise

    def publish_code_str(self, fullname, author, code_str, keep_original=False, scope={}):
        try:
            assert not self.r.hexists('contracts', fullname), 'Contract "{}" already exists!'.format(fullname)
            with SenecaInterface(False) as interface:
                code_obj = self.compile_code(code_str, scope)
                self.set_code(fullname, code_obj, code_str, author, keep_original)
        except:
            SenecaInterpreter.imports = {}
            raise

    # Already defined
    # def remove_code(self, fullname): pass

    def get_code(self, fullname):
        return self.get_code_str(fullname)

    def run_code(self, code_obj, scope):
        try:
            return self.execute(code_obj, scope)
        except:
            SenecaInterpreter.imports = {}
            raise<|MERGE_RESOLUTION|>--- conflicted
+++ resolved
@@ -15,12 +15,7 @@
         SenecaInterpreter.setup(concurrent_mode)
         SenecaInterpreter.concurrent_mode = concurrent_mode
 
-<<<<<<< HEAD
-    def __enter__(self):
-=======
     def __enter__(self, *args, **kwargs):
-        print(args, ' --- ', kwargs)
->>>>>>> 5b8b9509
         self.old_concurrent_mode = SenecaInterpreter.concurrent_mode
         return self
 
