--- conflicted
+++ resolved
@@ -47,13 +47,8 @@
 
     def compile_code(self, code_str, scope={}, no_seed=False):
         code_str = '''
-<<<<<<< HEAD
 from seneca.libs.resource import set_resource_limits
 set_resource_limits()
-=======
-from seneca.libs.resources import set_resources
-set_resources()
->>>>>>> c18649f8
 ''' + code_str
         tree, code, prevalidated = self.parse_ast(code_str, protected_variables=list(scope.keys()))
         prevalidated_obj = compile(prevalidated, filename='__main__', mode="exec")
