--- conflicted
+++ resolved
@@ -110,31 +110,50 @@
 class CacheDriver(DatabaseDriver):
     def __init__(self, host=config.DB_URL, port=config.DB_PORT, db=0,):
         super().__init__(host=host, port=port, db=db)
-        self._reset()
-
-    def _reset(self):
-        self.modified_keys = defaultdict(deque)
-        self.contract_modifications = list()
-        self.new_tx()
+        self.modified_keys = None
+        self.contract_modifications = None
+        self.original_values = None
+        self.reset_cache()
+
+    def reset_cache(self, modified_keys=None, contract_modifications=None, original_values={}):
+        # Modified keys is a dictionary of deques representing the contracts that have modified
+        # that key
+        if self.modified_keys:
+            self.modified_keys = modified_keys
+        else:
+            self.modified_keys = defaultdict(deque)
+        # Contract modififications is a list of dicts containing the keys updated by a contract
+        # and their final value
+        if self.contract_modifications:
+            self.contract_modifications = contract_modifications
+        else:
+            self.contract_modifications = list()
+        # Original values is a dictionary of keys representing the original value fetched from
+        # the DB
+        self.original_values = original_values
+        # If we do not have any contract modifications, add a new one
+        if len(contract_modifications) == 0:
+            self.new_tx()
 
     def get(self, key):
         key_location = self.modified_keys.get(key)
         if key_location is None:
             value = self.conn.get(key)
+            self.original_values[key] = value
         else:
             value = self.contract_modifications[key_location[-1]][key]
         return value
 
     def set(self, key, value):
         self.contract_modifications[-1].update({key: value})
+        # TODO: May have multiple instances of contract_idx if multiple sets on same key
         self.modified_keys[key].append(len(self.contract_modifications) - 1)
 
     def revert(self, idx=0):
         if idx == 0:
-            self._reset()
-        else:
-            tmp = self.modified_keys.copy()
-            for key, i in tmp.items():
+            self.reset_cache()
+        else:
+            for key, i in self.modified_keys.items():
                 while len(i) >= 1:
                     if i[-1] >= idx:
                         i.pop()
@@ -150,7 +169,7 @@
         for key, idx in self.modified_keys.items():
             self.conn.set(key, self.contract_modifications[idx[-1]][key])
 
-        self._reset()
+        self.reset_cache()
 
     def new_tx(self):
         self.contract_modifications.append(dict())
@@ -213,37 +232,3 @@
     def get_contract_keys(self, name):
         keys = [k.decode() for k in self.iter(prefix='{}{}'.format(name, self.delimiter))]
         return keys
-
-
-<<<<<<< HEAD
-=======
-class CRDriver(DatabaseDriver):
-
-    def __init__(self):
-        # TODO do all these fellas need to be passed in? Can we just grab it from the Bookkeeper? --davis
-        self.log = get_logger("CRDriver")
-        self.working_db, self.master_db, self.contract_idx, self.cmds, self.cr_context = None, None, None, None, None
-        self.cmds = None
-
-    def setup(self, transaction_idx: int, cr_context: CRContext):
-        self.cr_context = cr_context
-
-        # why does this guy need a reference of working and master db? can we do away with that
-        # update -- i think its for convenience so we dont have to do data.master_db ... seems silly though...
-        self.working_db, self.master_db = cr_context.working_db, cr_context.master_db
-        self.contract_idx = transaction_idx
-
-        if self.cmds is None:
-            self.cmds = {'get': CRCmdGet(self.working_db, self.master_db, self.contract_idx, self.cr_context),
-                         'set': CRCmdSet(self.working_db, self.master_db, self.contract_idx, self.cr_context)}
-
-    def get(self, key):
-        cmd = self.cmds['get']
-        cmd.set_params(working_db=self.working_db, master_db=self.master_db, contract_idx=self.contract_idx, data=self.cr_context)
-        return cmd(key)
-
-    def set(self, key, value):
-        cmd = self.cmds['set']
-        cmd.set_params(working_db=self.working_db, master_db=self.master_db, contract_idx=self.contract_idx, data=self.cr_context)
-        return cmd(key, value)
->>>>>>> ab04b9b1
