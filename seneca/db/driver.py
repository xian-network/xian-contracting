--- conflicted
+++ resolved
@@ -5,13 +5,7 @@
 from ..exceptions import DatabaseDriverNotFound
 from ..db.encoder import encode, decode
 
-<<<<<<< HEAD
-from seneca.logger import get_logger
-=======
 from ..logger import get_logger
-from ..db.cr.conflict_resolution import CRContext
-from ..db.cr.cr_commands import CRCmdGet, CRCmdSet
->>>>>>> fd061ac2
 
 from collections import deque, defaultdict
 
@@ -236,36 +230,4 @@
     def get_contract_keys(self, name):
         keys = [k.decode() for k in self.iter(prefix='{}{}'.format(name, self.delimiter))]
         return keys
-<<<<<<< HEAD
-=======
-
-
-class CRDriver(DatabaseDriver):
-    def __init__(self):
-        # TODO do all these fellas need to be passed in? Can we just grab it from the Bookkeeper? --davis
-        self.log = get_logger("CRDriver")
-        self.working_db, self.master_db, self.contract_idx, self.cmds, self.cr_data = None, None, None, None, None
-        self.cmds = None
-
-    def setup(self, transaction_idx: int, cr_context: CRContext):
-        self.cr_data = cr_context
-
-        # why does this guy need a reference of working and master db? can we do away with that
-        # update -- i think its for convenience so we dont have to do data.master_db ... seems silly though...
-        self.working_db, self.master_db = cr_context.working_db, cr_context.master_db
-        self.contract_idx = transaction_idx
-
-        if self.cmds is None:
-            self.cmds = {'get': CRCmdGet(self.working_db, self.master_db, self.contract_idx, self.cr_data),
-                         'set': CRCmdSet(self.working_db, self.master_db, self.contract_idx, self.cr_data)}
-
-    def get(self, key):
-        cmd = self.cmds['get']
-        cmd.set_params(working_db=self.working_db, master_db=self.master_db, contract_idx=self.contract_idx, data=self.cr_data)
-        return cmd
-
-    def set(self, key, value):
-        cmd = self.cmds['set']
-        cmd.set_params(working_db=self.working_db, master_db=self.master_db, contract_idx=self.contract_idx, data=self.cr_data)
-        return cmd
->>>>>>> fd061ac2
+
