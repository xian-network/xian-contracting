import abc

from redis import Redis
from redis.connection import Connection
import plyvel
from .. import config
from ..exceptions import DatabaseDriverNotFound
from ..db.encoder import encode, decode

from ..logger import get_logger

from collections import deque, defaultdict
import marshal

class AbstractDatabaseDriver:
    __metaclass__ = abc.ABCMeta

    @abc.abstractmethod
    def get(self, key):
        """Get the specified key from the database"""
        return

    @abc.abstractmethod
    def set(self, key, value):
        """Set the specified key in the database"""
        return

    @abc.abstractmethod
    def delete(self, key):
        """Delete the specified key from the Database"""
        return

    @abc.abstractmethod
    def flush(self, db):
        """Flush the selected database of all entries"""
        return

    @abc.abstractmethod
    def iter(self, prefix):
        return

    @abc.abstractmethod
    def keys(self):
        """Do a scan on the connection for all available keys"""
        return

    def exists(self, key):
        """Check whether a given key exists before attempting to query it"""
        if self.get(key) is not None:
            return True
        return False


# The theoretically fastest driver. It's a dictionary.
class DictDriver(AbstractDatabaseDriver):
    def __init__(self, **kwargs):
        self.conn = {}

    def get(self, key):
        return self.conn.get(key)

    def set(self, key, value):
        self.conn[key] = value

    def delete(self, key):
        del self.conn[key]

    def iter(self, prefix):
        keys = []
        for k, v in self.conn.items():
            if k.startswith(prefix):
                keys.append(k)
        return keys

    def keys(self):
        return self.conn.keys()

    def flush(self, db=None):
        del self.conn
        self.conn = {}

class RedisConnectionDriver(AbstractDatabaseDriver):
    def __init__(self, host=config.DB_URL, port=config.DB_PORT, db=config.MASTER_DB):
        self.conn = Connection(host, port, db)

    def get(self, key):
        self.conn.send_command('GET', key)
        return self.conn.read_response()

    def set(self, key, value):
        self.conn.send_command('SET', key, value)
        self.conn.read_response()

    def delete(self, key):
        self.conn.send_command('DEL', key)
        self.conn.read_response()

    def iter(self, prefix):
        self.conn.send_command('KEYS', prefix+'*')
        return self.conn.read_response()

    def keys(self):
        return self.iter(prefix='')

    def flush(self, db=None):
        self.conn.send_command('FLUSHDB')
        self.conn.read_response()


class RedisDriver(AbstractDatabaseDriver):
    def __init__(self, host=config.DB_URL, port=config.DB_PORT, db=config.MASTER_DB):
        self.conn = Redis(host=host, port=port, db=db)
        self.connection_pool = self.conn.connection_pool

    def get(self, key):
        return self.conn.get(key)

    def set(self, key, value):
        self.conn.set(key, value)

    def delete(self, key):
        self.conn.delete(key)

    def iter(self, prefix):
        return self.conn.scan_iter(match=prefix+'*')

    def keys(self):
        return self.conn.keys(pattern='*')

    def flush(self, db=None):
        self.conn.flushdb()

    def incrby(self, key, amount=1):
        """Increment a numeric key by one"""
        k = self.conn.get(key)

        if k is None:
            k = 0
        k = int(k) + amount
        self.conn.set(key, k)

        return k


GLOBAL_DB = plyvel.DB('state.db', create_if_missing=True, error_if_exists=False)


class LevelDBDriver(AbstractDatabaseDriver):
    def __init__(self, **kwargs):
        self.conn = GLOBAL_DB

    def get(self, key):
        try:
            key = key.encode()
        except AttributeError:
            pass

        return self.conn.get(key)

    def set(self, key, value):
        try:
            key = key.encode()
        except AttributeError:
            pass

        try:
            value = value.encode()
        except AttributeError:
            pass
        self.conn.put(key, value)

    def delete(self, key):
        try:
            key = key.encode()
        except AttributeError:
            pass

        self.conn.delete(key)

    def iter(self, prefix):
        try:
            prefix = prefix.encode()
        except AttributeError:
            pass
        it = self.conn.iterator(prefix=prefix)
        return [k[0] for k in it]

    def keys(self):
        return self.iter(prefix=b'')

    def flush(self, db=None):
        for k in self.keys():
            self.delete(k)

# Defined at the bottom since needs to be instantiated
# after the classes have been defined. Allows us to
# parameterize the type of database driver required
# from the top level instead of having to manually change
# a bunch of code to get to it.
DATABASE_DRIVER_MAPS = {
    'redis': RedisConnectionDriver,
    'leveldb': LevelDBDriver
}


def get_database_driver():
    cls = DATABASE_DRIVER_MAPS.get(config.DB_TYPE)
    if cls is None:
        raise DatabaseDriverNotFound(
            driver=config.DB_TYPE,
            known_drivers=DATABASE_DRIVER_MAPS.keys())
    return cls


DatabaseDriver = get_database_driver()
DatabaseDriver = LevelDBDriver


class CacheDriver(DatabaseDriver):
    def __init__(self, host=config.DB_URL, port=config.DB_PORT, db=0,):
        super().__init__(host=host, port=port, db=db)
        self.modified_keys = None
        self.contract_modifications = None
        self.original_values = None
        self.reset_cache()

    def reset_cache(self, modified_keys=None, contract_modifications=[], original_values={}):
        # Modified keys is a dictionary of deques representing the contracts that have modified
        # that key
        if modified_keys:
            self.modified_keys = modified_keys
        else:
            self.modified_keys = defaultdict(deque)
        # Contract modififications is a list of dicts containing the keys updated by a contract
        # and their final value
        self.contract_modifications = contract_modifications
        # Original values is a dictionary of keys representing the original value fetched from
        # the DB
        self.original_values = original_values
        # If we do not have any contract modifications, add a new one
        if len(self.contract_modifications) == 0:
            self.new_tx()

    def get(self, key):
        key_location = self.modified_keys.get(key)
        if key_location is None:
<<<<<<< HEAD
            value = self.conn.get(key)
            self.original_values[key] = value
=======
            value = super().get(key)

>>>>>>> e3e2e1d5
        else:
            value = self.contract_modifications[key_location[-1]][key]
        return value

    def set(self, key, value):
        self.contract_modifications[-1].update({key: value})
        # TODO: May have multiple instances of contract_idx if multiple sets on same key
        self.modified_keys[key].append(len(self.contract_modifications) - 1)

    def revert(self, idx=0):
        if idx == 0:
            self.reset_cache()
        else:
            for key, i in self.modified_keys.items():
                while len(i) >= 1:
                    if i[-1] >= idx:
                        i.pop()
                    else:
                        break
                if len(i) == 0:
                    i = None
                self.modified_keys[key] = i

            self.contract_modifications = self.contract_modifications[:idx + 1]

    def commit(self):
        for key, idx in self.modified_keys.items():
            super().set(key, self.contract_modifications[idx[-1]][key])

        self.reset_cache()

    def new_tx(self):
        self.contract_modifications.append(dict())


class ContractDriver(CacheDriver):
    def __init__(self, host=config.DB_URL, port=config.DB_PORT, delimiter=config.INDEX_SEPARATOR, db=0,
                 code_key=config.CODE_KEY, type_key=config.TYPE_KEY, author_key=config.AUTHOR_KEY):
        super().__init__(host=host, port=port, db=db)

        self.delimiter = delimiter

        self.code_key = code_key
        self.type_key = type_key
        self.author_key = author_key

        # Tests if access to the DB is available
        #self.conn.ping()

    def get(self, key):
        value = super().get(key)
        return decode(value)

    def set(self, key, value):
        v = encode(value)
        super().set(key, v)

    def make_key(self, key, field):
        return '{}{}{}'.format(key, self.delimiter, field)

    def hget(self, key, field):
        return self.get(
            self.make_key(key, field)
        )

    def hset(self, key, field, value):
        return self.set(
            self.make_key(key, field),
            value=value
        )

    def get_contract(self, name):
        return self.hget(name, self.code_key)

    def set_contract(self, name, code, author='sys', _type='user', overwrite=False):
        if not overwrite or self.is_contract(name):
            self.hset(name, self.code_key, code)
            self.hset(name, self.author_key, author)
            self.hset(name, self.type_key, _type)

            code_obj = compile(code, '', 'exec')
            code_blob = marshal.dumps(code_obj)
            self.hset(name, '__compiled__', code_blob)

    def get_compiled(self, name):
        return self.hget(name, '__compiled__')

    def delete_contract(self, name):
        for k in self.iter(prefix=name):
            self.delete(k)

    def is_contract(self, name):
        return self.exists(
            self.make_key(name, self.code_key)
        )

    def get_contract_keys(self, name):
        keys = [k.decode() for k in self.iter(prefix='{}{}'.format(name, self.delimiter))]
        return keys

<|MERGE_RESOLUTION|>--- conflicted
+++ resolved
@@ -79,6 +79,19 @@
         del self.conn
         self.conn = {}
 
+    def incrby(self, key, amount=1):
+        """Increment a numeric key by one"""
+        k = self.get(key)
+
+        if k is None:
+            k = 0
+        k = int(k) + amount
+        self.set(key, k)
+
+        return k
+
+
+
 class RedisConnectionDriver(AbstractDatabaseDriver):
     def __init__(self, host=config.DB_URL, port=config.DB_PORT, db=config.MASTER_DB):
         self.conn = Connection(host, port, db)
@@ -105,6 +118,19 @@
     def flush(self, db=None):
         self.conn.send_command('FLUSHDB')
         self.conn.read_response()
+
+    def incrby(self, key, amount=1):
+        """Increment a numeric key by one"""
+        k = self.get(key)
+
+        if k is None:
+            k = 0
+        k = int(k) + amount
+        self.set(key, k)
+
+        return k
+
+
 
 
 class RedisDriver(AbstractDatabaseDriver):
@@ -132,14 +158,16 @@
 
     def incrby(self, key, amount=1):
         """Increment a numeric key by one"""
-        k = self.conn.get(key)
+        k = self.get(key)
 
         if k is None:
             k = 0
         k = int(k) + amount
-        self.conn.set(key, k)
+        self.set(key, k)
 
         return k
+
+
 
 
 GLOBAL_DB = plyvel.DB('state.db', create_if_missing=True, error_if_exists=False)
@@ -191,6 +219,25 @@
     def flush(self, db=None):
         for k in self.keys():
             self.delete(k)
+
+    def incrby(self, key, amount=1):
+        """Increment a numeric key by one"""
+        try:
+            key = key.encode()
+        except:
+            pass
+
+        k = self.conn.get(key)
+
+        if k is None:
+            k = 0
+        k = int(k) + amount
+
+        self.conn.put(key, '{}'.format(k).encode())
+
+        return k
+
+
 
 # Defined at the bottom since needs to be instantiated
 # after the classes have been defined. Allows us to
@@ -244,13 +291,8 @@
     def get(self, key):
         key_location = self.modified_keys.get(key)
         if key_location is None:
-<<<<<<< HEAD
-            value = self.conn.get(key)
+            value = super().get(key)
             self.original_values[key] = value
-=======
-            value = super().get(key)
-
->>>>>>> e3e2e1d5
         else:
             value = self.contract_modifications[key_location[-1]][key]
         return value
@@ -349,5 +391,4 @@
 
     def get_contract_keys(self, name):
         keys = [k.decode() for k in self.iter(prefix='{}{}'.format(name, self.delimiter))]
-        return keys
-
+        return keys