from seneca.test_contracts.good import one_you_can_export as good
from seneca.test_contracts.okay import one_you_can_export as okay
<<<<<<< HEAD
=======
from seneca.libs.datatypes import *


balances = hmap('balances', str, int)

>>>>>>> 71051809

@export
def good_call():
    good()
    okay()

@export
def reasonable_call():
    good()

@export
def do_that_thing():
    return 'sender: {}, author: {}'.format(rt.sender, rt.author)

@export
def test_global_namespace():
    print('sender: {}, author: {}'.format(rt.sender, rt.author))
    print("sbb_idx: {}".format(sbb_idx))
    print("ALL GLOBALS: {}".format(globals()))


def secret_call():
    okay()<|MERGE_RESOLUTION|>--- conflicted
+++ resolved
@@ -1,13 +1,5 @@
 from seneca.test_contracts.good import one_you_can_export as good
 from seneca.test_contracts.okay import one_you_can_export as okay
-<<<<<<< HEAD
-=======
-from seneca.libs.datatypes import *
-
-
-balances = hmap('balances', str, int)
-
->>>>>>> 71051809
 
 @export
 def good_call():
@@ -28,6 +20,5 @@
     print("sbb_idx: {}".format(sbb_idx))
     print("ALL GLOBALS: {}".format(globals()))
 
-
 def secret_call():
     okay()