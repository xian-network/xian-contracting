--- conflicted
+++ resolved
@@ -22,24 +22,15 @@
 
 class SenecaClient:
 
-<<<<<<< HEAD
-    def __init__(self, loop=None, name=None, get_log_fn=None, sbb_idx: int):
+    def __init__(self, sbb_idx:int, loop=None, name=None, get_log_fn=None):
         name = name or self.__class__.__name__
         get_log_fn = get_log_fn or SenecaLogger
         self.log = get_log_fn(name)
         # self.sbb_idx = sbb_idx
-        self.interpreter = SenecaInterpreter(sbb_idx)
-=======
-    def __init__(self, sb_idx:int, loop=None, name=None, get_log_fn=None):
-        name = name or self.__class__.__name__
-        get_log_fn = get_log_fn or SenecaLogger
-        self.log = get_log_fn(name)
-        # self.sb_idx = sb_idx
-        self.executor = SenecaExecutor(sb_idx)
->>>>>>> 6ca596ba
-        self.queue = deque()
+        self.executor = SenecaExecutor(sbb_idx)
 
     def finalize(self):
+        # do we need this method? what's finalizing transactions? Davis?
         self.log.notice("Finalizing transactions...")
         pass
 
@@ -53,12 +44,7 @@
         Flushes internal queue of transactions. If update_state is True, this will also commit the changes
         to the database. Otherwise, this method will discard any changes
         """
-<<<<<<< HEAD
-        self.interpreter.flush(update_state=update_state)
-=======
-        sb_data = self.executor.flush(update_state=update_state)
-        return sb_data     # this mimics original queue in interpreter with contract_str and status info
->>>>>>> 6ca596ba
+        self.executor.flush(update_state=update_state)
 
     def run_contract(self, contract):
         # raghu todo need to update this to ContractStruct or something
@@ -67,23 +53,15 @@
 
         self.executor.run_contract(contract)
 
+    # calling function has to check status and if it is false, it has to wait or come back to execute it again
     def start_sub_block(self):
-        # pull first one from worker set
-        # we can store input hash here
-        pass
+        return self.executor._start_next_sb()
 
     def end_sub_block(self):
-        # add any synchronizing steps needed
-        # put this back to pending_db queue
-        pass
+        self.executor._end_sb()
 
     def get_next_sub_block(self):
-        pass
-        # pull first one from pending_db queue
-        # resolve conflicts - requires synchronization
-        # last one cleans up 
-        # puts it back to worker
-        # return set of txns and status, etc
+        return self.executor._make_next_sb()
 
     def start(self):
         assert self.check_contract_future is None, "Start should not be called twice without a .stop() in between!"
