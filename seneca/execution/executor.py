import multiprocessing
import importlib

<<<<<<< HEAD
from seneca.db.driver import CRDriver, ContractDriver
from seneca.db.cr.transaction_bag import TransactionBag
from seneca.execution import runtime
from typing import Dict
=======
from ..execution.module import install_database_loader
from ..parallelism import book_keeper, cr_driver
from ..execution import runtime
from ..db import driver
>>>>>>> f19f6318


class Executor:

    def __init__(self, metering=True, production=False):
        self.metering = metering

        # Colin -  Setup the tracer
        # Colin TODO: Find out why Tracer is not instantiating properly. Raghu also said he wants to pull this out.
        #cu_cost_fname = join(seneca.__path__[0], 'constants', 'cu_costs.const')
        #self.tracer = Tracer(cu_cost_fname)

        self.tracer = None

        if production:
            self.driver = CRDriver()
            self.sandbox = MultiProcessingSandbox()
        else:
            self.sandbox = Sandbox()
            self.driver = ContractDriver

    def execute_bag(self, bag: TransactionBag) -> Dict[int, dict]:
        """
        The execute bag method sends a list of transactions to the sandbox to be executed

        :param bag: a list of deserialized transaction objects
        :return: a dict of results (result index == bag index), formatted as
                 [ (status_code, result), ... ] where status_code is 0 or 1
                 depending on success/failure and result is what is returned
                 from executing the underlying function
        """
        results = {}
        for idx, tx in bag:
            self.driver.setup(idx, bag.cr_context)
            results[idx] = self.execute(tx.sender, tx.contract_name, tx.function_name, tx.kwargs)

        return results

    def execute(self, sender, contract_name, function_name, kwargs) -> dict:
        """
        Method that does a naive execute

        :param sender:
        :param contract_name:
        :param function_name:
        :param kwargs:
        :return: result of execute call
        """
        # A successful run is determined by if the sandbox execute command successfully runs.
        # Therefor we need to have a try catch to communicate success/fail back to the
        # client. Necessary in the case of batch run through bags where we still want to
        # continue execution in the case of failure of one of the transactions.
        try:
            result = self.sandbox.execute(sender, contract_name, function_name, kwargs)
            status_code = 0
        # TODO: catch SenecaExceptions distinctly, this is pending on Raghu looking into Exception override in compiler
        except Exception as e:
            result = e
            status_code = 1
        return {'status_code': status_code, 'result': result}


"""
The Sandbox class is used as a execution sandbox for a transaction.

I/O pattern:

    ------------                                  -----------
    | Executor |  ---> Transaction Bag (all) ---> | Sandbox |
    ------------                                  -----------
                                                       |
    ------------                                       v
    | Executor |  <---      Send Results     <---  Execute all tx
    ------------

    * The client sends the whole transaction bag to the Sandbox for
      processing. This is done to minimize back/forth I/O overhead
      and deadlocks
    * The sandbox executes all of the transactions one by one, resetting
      the syspath after each execution.
    * After all execution is complete, pass the full set of results
      back to the client again to minimize I/O overhead and deadlocks
    * Sandbox blocks on pipe again for new bag of transactions
"""


class Sandbox(object):
    def __init__(self):
        install_database_loader()

    def execute(self, sender, contract_name, function_name, kwargs):
        if contract_name == '__submission':
            print('do something different here...')
        # __main__ is replaced by the sender of the message in this case
        runtime.rt.ctx.pop()
        runtime.rt.ctx.append(sender)

        module = importlib.import_module(contract_name)
        func = getattr(module, function_name)

        return func(**kwargs)


class MultiProcessingSandbox(Sandbox):
    def __init__(self):
        super().__init__()
        self.pipe = multiprocessing.Pipe()
        self.p = None

    def terminate(self):
        if self.p is not None:
            self.p.terminate()

    def execute(self, sender, contract_name, function_name, kwargs):
        if self.p is None:
            self.p = multiprocessing.Process(target=self.process_loop,
                                             args=(super().execute, ))
            self.p.start()

        _, child_pipe = self.pipe

        # Sends code to be executed in the process loop
        child_pipe.send((sender, contract_name, function_name, kwargs))

        # Receive result object back from process loop, formatted as
        # (status_code, result), loaded in using dill due to python
        # base pickler not knowning how to pickle module object
        # returned from execute
        status_code, result = child_pipe.recv()

        # Check the status code for failure, if failure raise the result
        if status_code > 0:
            raise result
        return result

    def process_loop(self, execute_fn):
        parent_pipe, _ = self.pipe
        while True:
            sender, contract_name, function_name, kwargs = parent_pipe.recv()
            try:
                result = execute_fn(sender, contract_name, function_name, kwargs)
                status_code = 0
            except Exception as e:
                result = e
                status_code = 1
            finally:
                # Pickle the result using dill so module object can be retained
                parent_pipe.send((status_code, result))<|MERGE_RESOLUTION|>--- conflicted
+++ resolved
@@ -1,17 +1,10 @@
 import multiprocessing
 import importlib
 
-<<<<<<< HEAD
-from seneca.db.driver import CRDriver, ContractDriver
-from seneca.db.cr.transaction_bag import TransactionBag
-from seneca.execution import runtime
+from ..db.driver import CRDriver, ContractDriver
+from ..db.cr.transaction_bag import TransactionBag
+from . import runtime
 from typing import Dict
-=======
-from ..execution.module import install_database_loader
-from ..parallelism import book_keeper, cr_driver
-from ..execution import runtime
-from ..db import driver
->>>>>>> f19f6318
 
 
 class Executor:
