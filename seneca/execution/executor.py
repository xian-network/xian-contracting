import multiprocessing
import dill
import importlib
import abc

<<<<<<< HEAD
from seneca.parallelism import book_keeper, conflict_resolution
from seneca.execution import runtime
=======
from seneca.execution import module, runtime
from seneca.parallelism.book_keeper import BookKeeper
from seneca.parallelism.cr_driver import CRDriver
>>>>>>> e2aa7eae

from seneca.db.driver import ContractDriver
from seneca.exceptions import SenecaException
#from seneca.metering.tracer import Tracer


class Executor:

    def __init__(self, metering=True, concurrency=True, flushall=False, production=False):
        # Colin - Load in the database driver from the global config
        #         Set driver_proxy to none to indicate it exists and
        #         may be filled later
        self.driver_base = ContractDriver()
        self.driver_proxy = None
        if flushall:
            self.driver.flush()

        # Colin - Load in the parameters for the default contracts
        #         NOTE: Not sure this belongs here at all (should
        #               be happening in bootstrap most likely).
        #self.path = join(seneca.__path__[0], 'contracts')
        #self.author = '324ee2e3544a8853a3c5a0ef0946b929aa488cbe7e7ee31a0fef9585ce398502'
        #self.official_contracts = OFFICIAL_CONTRACTS
        #self.setup_official_contracts()

        # Setup whether or not flags have been set
        self.metering = metering
        self.concurrency = concurrency

        # Colin -  Setup the tracer
        # Colin TODO: Find out why Tracer is not instantiating properly. Raghu also said he wants to pull this out.
        #cu_cost_fname = join(seneca.__path__[0], 'constants', 'cu_costs.const')
        #self.tracer = Tracer(cu_cost_fname)
        self.tracer = None

        if production:
            self.sandbox = MultiProcessingSandbox()
        else:
            self.sandbox = Sandbox()

    @property
    # Colin - I don't understand what this property is for, why
    #         do we need a driver_proxy for CR, we should not be
    #         instantiating drivers all over the place.
    def driver(self):
        if self.concurrency:
            if not self.driver_proxy:
                info = BookKeeper.get_cr_info()
                self.driver_proxy = CRDriver(sbb_idx=info['sbb_idx'], contract_idx=info['contract_idx'],
                                             data=info['data'])
            else:
                info = BookKeeper.get_cr_info()
                self.driver_proxy.sbb_idx = info['sbb_idx']
                self.driver_proxy.contract_idx = info['contract_idx']
                self.driver_proxy.data = info['data']
            return self.driver_proxy
        else:
            return self.driver_base


    def execute_bag(self, bag):
        """
        The execute bag method sends a list of transactions to the sandbox to be executed

        :param bag: a list of deserialized transaction objects
        :return: a list of results (result index == bag index), formatted as
                 [ (status_code, result), ... ] where status_code is 0 or 1
                 depending on success/failure and result is what is returned
                 from executing the underlying function
        """
        results = []
        for tx in bag:
            sender = tx.sender
            contract_name = tx.contractName
            function_name = tx.functionName
            kwargs = tx.kwargs
            # TODO: Need to interpret the required code_str using Seneca bindings from the contents of tx
            results.append(self.execute(sender, contract_name, function_name, kwargs))
        return results

    def execute(self, sender, contract_name, function_name, kwargs):
        """
        Method that does a naive execute

        :param sender:
        :param contract_name:
        :param function_name:
        :param kwargs:
        :return: result of execute call
        """
        try:
            result = self.sandbox.execute(sender, contract_name, function_name, kwargs)
            status_code = 0
        # TODO: catch SenecaExceptions distinctly, this is pending on Raghu looking into Exception override in compiler
        except Exception as e:
            result = e
            status_code = 1
        return status_code, result

"""
The Sandbox class is used as a execution sandbox for a transaction.

I/O pattern:

    ------------                                  -----------
    | Executor |  ---> Transaction Bag (all) ---> | Sandbox |
    ------------                                  -----------
                                                       |
    ------------                                       v
    | Executor |  <---      Send Results     <---  Execute all tx
    ------------

    * The client sends the whole transaction bag to the Sandbox for
      processing. This is done to minimize back/forth I/O overhead
      and deadlocks
    * The sandbox executes all of the transactions one by one, resetting
      the syspath after each execution.
    * After all execution is complete, pass the full set of results
      back to the client again to minimize I/O overhead and deadlocks
    * Sandbox blocks on pipe again for new bag of transactions
"""


class Sandbox:
    def __init__(self):
        pass

    def execute(self, sender, contract_name, function_name, kwargs):
        runtime.rt.ctx.pop()
        runtime.rt.ctx.append(sender)

        module = importlib.import_module(contract_name)
        func = getattr(module, function_name)

        return func(**kwargs)


class MultiProcessingSandbox(Sandbox):
    def __init__(self):
        self.pipe = multiprocessing.Pipe()
        self.p = None

    def terminate(self):
        self.p.terminate()

    def execute(self, sender, contract_name, function_name, kwargs):
        if self.p is None:
            self.p = multiprocessing.Process(target=self.process_loop,
                                             args=(super().execute, ))
            self.p.start()

        _, child_pipe = self.pipe

        # Sends code to be executed in the process loop
        child_pipe.send((sender, contract_name, function_name, kwargs))

        # Receive result object back from process loop, formatted as
        # (status_code, result), loaded in using dill due to python
        # base pickler not knowning how to pickle module object
        # returned from execute
        status_code, result = dill.loads(child_pipe.recv())

        # Check the status code for failure, if failure raise the result
        if status_code > 0:
            raise result
        return result

    def process_loop(self, execute_fn):
        parent_pipe, _ = self.pipe
        while True:
            sender, contract_name, function_name, kwargs  = parent_pipe.recv()
            try:
                result = execute_fn(sender, contract_name, function_name, kwargs)
                status_code = 0
            except Exception as e:
                result = e
                status_code = 1
            finally:
                # Pickle the result using dill so module object can be retained
                parent_pipe.send((status_code, result))<|MERGE_RESOLUTION|>--- conflicted
+++ resolved
@@ -3,16 +3,10 @@
 import importlib
 import abc
 
-<<<<<<< HEAD
-from seneca.parallelism import book_keeper, conflict_resolution
+from seneca.parallelism import book_keeper, cr_driver
 from seneca.execution import runtime
-=======
-from seneca.execution import module, runtime
-from seneca.parallelism.book_keeper import BookKeeper
-from seneca.parallelism.cr_driver import CRDriver
->>>>>>> e2aa7eae
+from seneca.db import driver
 
-from seneca.db.driver import ContractDriver
 from seneca.exceptions import SenecaException
 #from seneca.metering.tracer import Tracer
 
@@ -23,7 +17,7 @@
         # Colin - Load in the database driver from the global config
         #         Set driver_proxy to none to indicate it exists and
         #         may be filled later
-        self.driver_base = ContractDriver()
+        self.driver_base = driver.ContractDriver()
         self.driver_proxy = None
         if flushall:
             self.driver.flush()
@@ -58,11 +52,11 @@
     def driver(self):
         if self.concurrency:
             if not self.driver_proxy:
-                info = BookKeeper.get_cr_info()
-                self.driver_proxy = CRDriver(sbb_idx=info['sbb_idx'], contract_idx=info['contract_idx'],
-                                             data=info['data'])
+                info = book_keeper.BookKeeper.get_cr_info()
+                self.driver_proxy = cr_driver.CRDriver(sbb_idx=info['sbb_idx'], contract_idx=info['contract_idx'],
+                                                       data=info['data'])
             else:
-                info = BookKeeper.get_cr_info()
+                info = book_keeper.BookKeeper.get_cr_info()
                 self.driver_proxy.sbb_idx = info['sbb_idx']
                 self.driver_proxy.contract_idx = info['contract_idx']
                 self.driver_proxy.data = info['data']
