import sys

from importlib.abc import Loader, MetaPathFinder
from importlib import invalidate_caches

from seneca.db.driver import ContractDriver
from seneca.stdlib import env
from seneca.execution.runtime import rt

from types import ModuleType
import marshal


'''
    This module will remain untested and unused until we decide how we want to 'forget' importing.
'''


def uninstall_builtins():
    sys.meta_path.clear()
    sys.path_hooks.clear()
    sys.path.clear()
    sys.path_importer_cache.clear()
    invalidate_caches()


def install_database_loader():
    sys.meta_path.append(DatabaseFinder)


def uninstall_database_loader():
    sys.meta_path.remove(DatabaseFinder)


def install_system_contracts(directory=''):
    pass


'''
    Is this where interaction with the database occurs with the interface of code strings, etc?
    IE: pushing a contract does sanity checks here?
'''


class DatabaseFinder(MetaPathFinder):
    def find_module(self, fullname, path=None):
        return DatabaseLoader()

<<<<<<< HEAD
class Context:
    def __init__(self, caller, this, signer):
        self.caller = caller
        self.this = this
        self.signer = signer

MODULE_CACHE = {}

=======
from copy import deepcopy
MODULE_CACHE = {}
CACHE = {}
>>>>>>> b20913c4

class DatabaseLoader(Loader):
    def __init__(self):
        self.d = ContractDriver()

    def create_module(self, spec):
        return None

    def exec_module(self, module):

        # m = CACHE.get(module.__name__)
        # if m is None:
        #     code = self.d.get_contract(module.__name__)
        #
        #     if code is None:
        #         raise ImportError("Module {} not found".format(module.__name__))
        #
        #     m = ModuleType(module.__name__)
        #     exec(code, vars(m))
        #     CACHE[module.__name__] = m
        #
        # mod_copy = dict(deepcopy(vars(m)))
        #
        # for k, v in vars(mod_copy).items():
        #     if not k.startswith('__'):
        #         vars(module).update({k: v})

        # fetch the individual contract
        code = MODULE_CACHE.get(module.__name__)

        if MODULE_CACHE.get(module.__name__) is None:
<<<<<<< HEAD
            code = self.d.get_contract(module.__name__)
=======
            code = self.d.get_compiled(module.__name__)
            if code is None:
                raise ImportError("Module {} not found".format(module.__name__))

            code = bytes.fromhex(code)
            code = marshal.loads(code)
>>>>>>> b20913c4
            MODULE_CACHE[module.__name__] = code

        if code is None:
            raise ImportError("Module {} not found".format(module.__name__))

        scope = env.gather()
        scope.update(rt.env)

        ctx = ModuleType('context')

        ctx.caller = rt.ctx[-1]
        ctx.this = module.__name__
        ctx.signer = rt.ctx[0]

        scope.update({'ctx': ctx})

        rt.ctx.append(module.__name__)

        # execute the module with the std env and update the module to pass forward
<<<<<<< HEAD
        exec(code, scope)

        #del scope['__builtins__']
=======
>>>>>>> b20913c4

        exec(code, scope)
        vars(module).update(scope)

        del vars(module)['__builtins__']

        rt.loaded_modules.append(rt.ctx.pop())

    def module_repr(self, module):
        return '<module {!r} (smart contract)>'.format(module.__name__)<|MERGE_RESOLUTION|>--- conflicted
+++ resolved
@@ -46,20 +46,9 @@
     def find_module(self, fullname, path=None):
         return DatabaseLoader()
 
-<<<<<<< HEAD
-class Context:
-    def __init__(self, caller, this, signer):
-        self.caller = caller
-        self.this = this
-        self.signer = signer
-
-MODULE_CACHE = {}
-
-=======
 from copy import deepcopy
 MODULE_CACHE = {}
 CACHE = {}
->>>>>>> b20913c4
 
 class DatabaseLoader(Loader):
     def __init__(self):
@@ -91,16 +80,12 @@
         code = MODULE_CACHE.get(module.__name__)
 
         if MODULE_CACHE.get(module.__name__) is None:
-<<<<<<< HEAD
-            code = self.d.get_contract(module.__name__)
-=======
             code = self.d.get_compiled(module.__name__)
             if code is None:
                 raise ImportError("Module {} not found".format(module.__name__))
 
             code = bytes.fromhex(code)
             code = marshal.loads(code)
->>>>>>> b20913c4
             MODULE_CACHE[module.__name__] = code
 
         if code is None:
@@ -120,12 +105,6 @@
         rt.ctx.append(module.__name__)
 
         # execute the module with the std env and update the module to pass forward
-<<<<<<< HEAD
-        exec(code, scope)
-
-        #del scope['__builtins__']
-=======
->>>>>>> b20913c4
 
         exec(code, scope)
         vars(module).update(scope)
