import sys

from importlib.abc import Loader, MetaPathFinder
from importlib import invalidate_caches

<<<<<<< HEAD
from seneca.db.driver import ContractDriver
#from seneca.execution.compiler import SenecaCompiler
from seneca.db.orm import Variable, ForeignVariable, Hash, ForeignHash, Contract
=======
from ..db.driver import ContractDriver
from ..execution.compiler import SenecaCompiler
from ..db.orm import Variable, ForeignVariable, Hash, ForeignHash, Contract
>>>>>>> f19f6318

from .runtime import rt

from types import ModuleType


'''
    This module will remain untested and unused until we decide how we want to 'forget' importing.
'''


def uninstall_builtins():
    sys.meta_path.clear()
    sys.path_hooks.clear()
    sys.path.clear()
    sys.path_importer_cache.clear()
    invalidate_caches()


def install_database_loader():
    sys.meta_path.append(DatabaseFinder)


def uninstall_database_loader():
    sys.meta_path.remove(DatabaseFinder)


def install_system_contracts(directory=''):
    pass


'''
    Is this where interaction with the database occurs with the interface of code strings, etc?
    IE: pushing a contract does sanity checks here?
'''


class DatabaseFinder(MetaPathFinder):
    def find_module(fullname, path, target=None):
        return DatabaseLoader()


class DatabaseLoader(Loader):
    def __init__(self):
        from seneca.execution.compiler import SenecaCompiler

        self.d = ContractDriver()
        self.sc = SenecaCompiler()

    def create_module(self, spec):
        return None

    def exec_module(self, module):
        # fetch the individual contract
        code = self.d.get_contract(module.__name__)
        if code is None:
            raise ImportError("Module {} not found".format(module.__name__))

        ctx = ModuleType('context')

        ctx.caller = rt.ctx[-1]
        ctx.this = module.__name__
        ctx.signer = rt.ctx[0]

        # replace this with the new stdlib stuff
        env = {
            'ctx': ctx,
            'Variable': Variable,
            'ForeignVariable': ForeignVariable,
            'Hash': Hash,
            'ForeignHash': ForeignHash,
            '__Contract': Contract
        }

        rt.ctx.append(module.__name__)
        self.sc.module_name = rt.ctx[-1]

        code_obj = self.sc.compile(code, lint=True)

        # execute the module with the std env and update the module to pass forward
        exec(code_obj, env)
        vars(module).update(env)

        rt.ctx.pop()

    def module_repr(self, module):
        return '<module {!r} (smart contract)>'.format(module.__name__)<|MERGE_RESOLUTION|>--- conflicted
+++ resolved
@@ -3,15 +3,9 @@
 from importlib.abc import Loader, MetaPathFinder
 from importlib import invalidate_caches
 
-<<<<<<< HEAD
-from seneca.db.driver import ContractDriver
-#from seneca.execution.compiler import SenecaCompiler
-from seneca.db.orm import Variable, ForeignVariable, Hash, ForeignHash, Contract
-=======
 from ..db.driver import ContractDriver
 from ..execution.compiler import SenecaCompiler
 from ..db.orm import Variable, ForeignVariable, Hash, ForeignHash, Contract
->>>>>>> f19f6318
 
 from .runtime import rt
 
