from seneca.execution.whitelists import ALLOWED_AST_TYPES
from seneca.logger import get_logger
import ast
<<<<<<< HEAD
# import asttokens # todo for printing linenum/text
=======
>>>>>>> 94f483b8
from seneca.execution.module import ContractDriver
from seneca.exceptions import CompilationException

class Linter(ast.NodeVisitor):

    violations = []

    def __init__(self):
        self.log = get_logger('Seneca.Parser')
        self._functions = []
        self._is_one_export = False
        self._is_success = True
        self.driver = ContractDriver()

    @staticmethod
    def ast_types(t):
        if type(t) not in ALLOWED_AST_TYPES:
            str = "Error : Illegal AST type: {}" .format(type(t).__name__)
            Linter.violations.append(str)

    @staticmethod
    def not_system_variable(v):
        if v.startswith('_'):
            str = "Error : Incorrect use of <_> access denied for var : {}".format(v)
            Linter.violations.append(str)

    @staticmethod
    def no_nested_imports(node):
        for item in node.body:
            if type(item) in [ast.ImportFrom, ast.Import]:
                str = "Error : Nested import is illegal"
                Linter.violations.append(str)

    def generic_visit(self, node):
        self.ast_types(node)
        return super().generic_visit(node)

    def visit_Name(self, node):
        self.not_system_variable(node.id)
        self.generic_visit(node)
        return node

    def visit_Attribute(self, node):
        self.not_system_variable(node.attr)
        self.generic_visit(node)
        return node

    def visit_Import(self, node):
        for n in node.names:
            self.validate_imports(n.name, alias=n.asname)
        return self._visit_any_import(node)

    def visit_ImportFrom(self, node):
        str = 'ImportFrom ast nodes not yet supported.'
        Linter.violations.append(str)

    def validate_imports(self, import_path, module_name=None, alias=None):
        if self.driver.get_contract(import_path) is None:
            str = 'Contract named "{}" does not exist in state.'.format(import_path)
            Linter.violations.append(str)

    def _visit_any_import(self, node):
        self.generic_visit(node)
        return node

    '''
    Why are we even doing any logic instead of just failing on visiting these?
    '''
    def visit_ClassDef(self, node):
        self.log.error("Classes are not allowed in Seneca contracts")
        self._is_success = False
        self.generic_visit(node)
        #raise CompilationException
        return node

    def visit_AsyncFunctionDef(self, node):
        self.log.error("Async functions are not allowed in Seneca contracts")
        self._is_success = False
        self.generic_visit(node)
        # raise CompilationException
        return node

    def visit_Assign(self, node):
        # resource_names, func_name = Assert.valid_assign(node, Parser.parser_scope)
        self.generic_visit(node)
        return node

    def visit_AugAssign(self, node):
        # raghu todo checks here?
        self.generic_visit(node)
        return node

    def visit_Call(self, node):
        # raghu todo do we need any other checks against calling some system functions here?
        self.generic_visit(node)
        return node

    def visit_Num(self, node):
        # NOTE: Integers are important for indexing and slicing so we cannot replace them. They also will not suffer
        #       from rounding issues.
        # are any types we don't allow right now? raghu todo
        self.generic_visit(node)
        return node

    def visit_FunctionDef(self, node):
        self.no_nested_imports(node)
        for d in node.decorator_list:
            if d.id in ('seneca_export'):
                self._is_one_export = True
        self.generic_visit(node)
        return node

    def _reset(self):
        self._functions = []
        self._is_one_export = False
        self._is_success = True

    def _final_checks(self):
        if not self._is_one_export:
            self.log.error("Need atleast one method with @seneca_export() decorator that outside world use to interact with this contract")
            self._is_success = False
    
    def _collect_function_defs(self, root):
        for node in ast.walk(root):
            if isinstance(node, ast.FunctionDef):
                self._functions.append(node.name)
            elif isinstance(node, ast.Import) or isinstance(node, ast.ImportFrom):
                for n in node.names:
                    if n.asname:
                        self._functions.append(n.asname)
                    else:
                        self._functions.append(n.name.split('.')[-1])

    def check(self, ast_tree):
        self._reset()
        # pass 1 - collect function def and imports
        self._collect_function_defs(ast_tree)
        self.visit(ast_tree)
        self._final_checks()
        return self._is_success

    @staticmethod
    def dump_violations():
        import pprint
        pp = pprint.PrettyPrinter(indent = 4)
        pp.pprint(Linter.violations)




<|MERGE_RESOLUTION|>--- conflicted
+++ resolved
@@ -1,12 +1,8 @@
 from seneca.execution.whitelists import ALLOWED_AST_TYPES
 from seneca.logger import get_logger
 import ast
-<<<<<<< HEAD
-# import asttokens # todo for printing linenum/text
-=======
->>>>>>> 94f483b8
 from seneca.execution.module import ContractDriver
-from seneca.exceptions import CompilationException
+
 
 class Linter(ast.NodeVisitor):
 
