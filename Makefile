--- conflicted
+++ resolved
@@ -31,16 +31,6 @@
 
 start-server:
 	python3 ./scripts/start_redis.py -no-conf &>/dev/null &
-<<<<<<< HEAD
-
-start-docker:
-	docker rm -f seneca || true
-	docker run -it --entrypoint /bin/bash --rm -v $$(pwd):/app --name seneca --security-opt apparmor=docker-default seneca_base
-
-kill-docker:
-	docker kill `docker ps -q` || true; sleep 2
-=======
->>>>>>> 49b7adf5
 
 upload:
 	bash ./scripts/upload_pip.sh