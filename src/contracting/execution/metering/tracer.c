#include "util.h"

#include "datastack.h"

#include "filedisp.h"

#include "tracer.h"

#include "structmember.h"

#include "frameobject.h"

/* Conditional inclusion of sys/resource.h for Unix-like systems */
#ifndef _WIN32
#include <sys/resource.h>
#endif

#ifdef _WIN32
#include <windows.h>
#include <psapi.h>
#endif

#include "Python.h"

#include "compile.h"        /* in 2.3, this wasn't part of Python.h */

#include <stdio.h>          /* For reading CU cu_costs */

#include <stdlib.h>

#include <string.h>

/* Py 2.x and 3.x compatibility */

#ifndef Py_TYPE
#define Py_TYPE(o)(((PyObject * )(o)) -> ob_type)
#endif

#if PY_MAJOR_VERSION >= 3

#define MyType_HEAD_INIT PyVarObject_HEAD_INIT(NULL, 0)

#else

#define MyType_HEAD_INIT PyObject_HEAD_INIT(NULL) 0,

  #endif /* Py3k */

unsigned long long cu_costs[256] = {
    [0] = 2, [1] = 2, [2] = 4, [3] = 4, [4] = 4, [5] = 4, [6] = 4, [7] = 4, [8] = 4, [9] = 2, [10] = 2, [11] = 4, [12] = 2,
    [13] = 4, [14] = 4, [15] = 4, [16] = 4, [17] = 4, [18] = 4, [19] = 4, [20] = 2, [21] = 4, [22] = 8, [23] = 6, [24] = 6,
    [25] = 4, [26] = 4, [27] = 4, [28] = 4, [29] = 4, [30] = 4, [31] = 6, [32] = 6, [33] = 6, [34] = 2, [35] = 6, [36] = 6,
    [37] = 6, [38] = 2, [39] = 4, [40] = 4, [41] = 4, [42] = 4, [43] = 4, [44] = 2, [45] = 2, [46] = 2, [47] = 4, [48] = 2,
    [49] = 6, [50] = 6, [51] = 6, [52] = 6, [53] = 4, [54] = 6, [55] = 4, [56] = 4, [57] = 4, [58] = 4, [59] = 4, [60] = 4,
    [61] = 4, [62] = 4, [63] = 4, [64] = 6, [65] = 6, [66] = 8, [67] = 8, [68] = 8, [69] = 12, [70] = 2, [71] = 1610, [72] = 8,
    [73] = 6, [74] = 4, [75] = 6, [76] = 6, [77] = 4, [78] = 4, [79] = 4, [80] = 6, [81] = 6, [82] = 4, [83] = 2, [84] = 126,
    [85] = 1000, [86] = 4, [87] = 8, [88] = 6, [89] = 4, [90] = 2, [91] = 2, [92] = 2, [93] = 512, [94] = 8, [95] = 6, [96] = 6,
    [97] = 4, [98] = 4, [99] = 2, [100] = 2, [101] = 2, [102] = 2, [103] = 6, [104] = 8, [105] = 8, [106] = 4, [107] = 4,
    [108] = 38, [109] = 126, [110] = 4, [111] = 4, [112] = 4, [113] = 6, [114] = 4, [115] = 4, [116] = 4, [117] = 4, [118] = 6,
    [119] = 6, [120] = 4, [121] = 4, [122] = 4, [123] = 6, [124] = 32, [125] = 2, [126] = 2, [127] = 4, [128] = 4, [129] = 4,
    [130] = 6, [131] = 10, [132] = 8, [133] = 12, [134] = 4, [135] = 4, [136] = 8, [137] = 2, [138] = 2, [139] = 2, [140] = 4,
    [141] = 6, [142] = 12, [143] = 6, [144] = 2, [145] = 8, [146] = 8, [147] = 6, [148] = 2, [149] = 6, [150] = 6, [151] = 6,
    [152] = 6, [153] = 4, [154] = 4, [155] = 4, [156] = 6, [157] = 4, [158] = 4, [159] = 4, [160] = 4, [161] = 2, [162] = 4,
    [163] = 6, [164] = 6, [165] = 6, [166] = 6, [167] = 2, [168] = 4, [169] = 4, [170] = 2, [171] = 8, [172] = 2, [173] = 4,
    [174] = 4, [175] = 4, [176] = 4, [177] = 4, [178] = 4, [179] = 4, [180] = 4, [255] = 8
};

unsigned long long MAX_STAMPS = 6500000;

#define CRYPTO_MODULE_NAME "contracting.stdlib.bridge.crypto"
#define RANDOMX_FUNCTION_NAME "randomx_hash"

/* The Tracer type. */

typedef struct {
  PyObject_HEAD

  /* Variables to keep track of metering */
  unsigned long long cost;
  unsigned long long stamp_supplied;
  long last_frame_mem_usage;
  long total_mem_usage;
  int started;
  char * cu_cost_fname;
  unsigned long long call_count; // Add this line to track call counts
}
Tracer;

static int
Tracer_init(Tracer * self, PyObject * args, PyObject * kwds) {
  //char *fname = getenv("CU_COST_FNAME");

  //read_cu_costs(fname, self->cu_costs); // Read cu cu_costs from ones interpreted in Python

  self -> started = 0;
  self -> cost = 0;
  self -> last_frame_mem_usage = 0;
  self -> total_mem_usage = 0;

  return RET_OK;
}

static void
Tracer_dealloc(Tracer * self) {
  if (self -> started) {
    PyEval_SetTrace(NULL, NULL);
  }

  Py_TYPE(self) -> tp_free((PyObject * ) self);
}

/*
 * The Trace Function
 */

/* Function to get memory usage */
static long get_memory_usage() {
#ifdef _WIN32
    PROCESS_MEMORY_COUNTERS_EX pmc;
    GetProcessMemoryInfo(GetCurrentProcess(), (PROCESS_MEMORY_COUNTERS*)&pmc, sizeof(pmc));
    return (long)pmc.PrivateUsage;  // Returns the Private Usage in bytes
#else
    struct rusage r_usage;
    getrusage(RUSAGE_SELF, &r_usage);
    return (long)r_usage.ru_maxrss;  // max resident set size
#endif
}

static int
Tracer_trace(Tracer * self, PyFrameObject * frame, int what, PyObject * arg) {
    self->call_count++;

    if (self->call_count > 800000) {
        self->cost += 100000; // Add a stamp cost
        PyErr_SetString(PyExc_AssertionError, "Call count exceeded threshold! Infinite Loop?");
        PyEval_SetTrace(NULL, NULL); // Stop tracing
        self->started = 0; // Mark tracer as stopped
        return RET_ERROR; // Use an appropriate return code
    }

    // Check if the current function matches the target module and function names
    PyCodeObject *code = PyFrame_GetCode(frame);
    if (code == NULL) {
        return RET_OK;
    }
<<<<<<< HEAD
    if (get_process_id() != self->process_id) {
        Py_DECREF(code);
        return RET_OK;
    }
=======
>>>>>>> 8cb758f1
    const char *current_function_name = PyUnicode_AsUTF8(code->co_name);
    PyObject *globals = PyFrame_GetGlobals(frame);
    if (current_function_name == NULL) {
        Py_DECREF(code);
        Py_DECREF(globals);
        return RET_OK;
    }
    if (globals == NULL) {
        Py_DECREF(code);
        return RET_OK;
    }
    PyObject *module_name_obj = PyDict_GetItemString(globals, "__name__");
    if (module_name_obj == NULL) {
        Py_DECREF(globals);
        Py_DECREF(code);
        return RET_OK;
    }
    const char *current_module_name = PyUnicode_AsUTF8(module_name_obj);
    if (current_module_name == NULL) {
        Py_DECREF(globals);
        Py_DECREF(code);
        return RET_OK;
    }
    if (strcmp(current_function_name, RANDOMX_FUNCTION_NAME) == 0 &&
        strcmp(current_module_name, CRYPTO_MODULE_NAME) == 0) {
        self->cost += 100000; // Increment the cost by a specific value (e.g., 100)
    }


    unsigned long long estimate = 0;
    unsigned long long factor = 1000;
    const char * str;
    // IF, Frame object globals contains __contract__ and it is true, continue
    PyObject * kv = PyUnicode_FromString("__contract__");
    int t = PyDict_Contains(globals, kv);
    Py_DECREF(kv);

    if (t != 1) {
      Py_DECREF(globals);
      Py_DECREF(code);
      return RET_OK;
    }

    if (self -> last_frame_mem_usage == 0) {
      self -> last_frame_mem_usage = get_memory_usage();
    }

    int opcode;

    switch (what) {
    case PyTrace_LINE: /* 2 */ {
      const char * str = PyBytes_AS_STRING(PyCode_GetCode(code));
      int lasti = PyFrame_GetLasti(frame);
      opcode = str[lasti];

      if (opcode < 0) opcode = -opcode;
      estimate = (self -> cost + cu_costs[opcode]) / factor;
      estimate = estimate + 1;

      long new_memory_usage = get_memory_usage();

      if (new_memory_usage > self -> last_frame_mem_usage) {
        self -> total_mem_usage += (new_memory_usage - self -> last_frame_mem_usage);
      }

      self -> last_frame_mem_usage = new_memory_usage;

      //estimate = estimate * factor;
      if ((self -> cost > self -> stamp_supplied) || self -> cost > MAX_STAMPS) {
        PyErr_SetString(PyExc_AssertionError, "The cost has exceeded the stamp supplied!");
        PyEval_SetTrace(NULL, NULL);
        self -> started = 0;
        Py_DECREF(globals);
        Py_DECREF(code);
        return RET_ERROR;
      }

      #ifdef unix
      if (self -> total_mem_usage > 500000) {
        PyErr_Format(PyExc_AssertionError, "Transaction exceeded memory usage! Total usage: %ld kilobytes", self -> total_mem_usage);
        #else
        if (self -> total_mem_usage > 500000000) {
          PyErr_Format(PyExc_AssertionError, "Transaction exceeded memory usage! Total usage: %ld bytes", self -> total_mem_usage);
          #endif
          PyEval_SetTrace(NULL, NULL);
          self -> started = 0;
          Py_DECREF(globals);
          Py_DECREF(code);
          return RET_ERROR;
        }
        //printf("Opcode: %d\n Cost: %lld\n Total Cost: %lld\n", opcode, cu_costs[opcode], self -> cost);
        self -> cost += cu_costs[opcode];
        break;
      }
      default:
      break;
    }

    Py_DECREF(globals);
    Py_DECREF(code);
    return RET_OK;
    }

    static PyObject *
      Tracer_start(Tracer * self, PyObject * args) {
        PyEval_SetTrace((Py_tracefunc) Tracer_trace, (PyObject * ) self);
        self -> cost = 0;
        self->call_count = 0;
        self -> started = 1;
        return Py_BuildValue("");
      }

    static PyObject *
      Tracer_stop(Tracer * self, PyObject * args) {
        if (self -> started) {
          PyEval_SetTrace(NULL, NULL);
          self -> started = 0;
        }

        return Py_BuildValue("");
      }

    static PyObject *
      Tracer_set_stamp(Tracer * self, PyObject * args, PyObject * kwds) {
        PyArg_ParseTuple(args, "L", & self -> stamp_supplied);
        return Py_BuildValue("");
      }

    static PyObject *
      Tracer_reset(Tracer * self) {
        self -> cost = 0;
        self -> stamp_supplied = 0;
        self -> started = 0;
        self -> last_frame_mem_usage = 0;
        self -> total_mem_usage = 0;

        return Py_BuildValue("");
      }

    static PyObject *
      Tracer_add_cost(Tracer * self, PyObject * args, PyObject * kwds) {
        // This allows you to arbitrarily add to the cost variable from Python
        // Implemented for adding costs to database read / write operations
        unsigned long long new_cost;
        PyArg_ParseTuple(args, "L", & new_cost);
        self -> cost += new_cost;

        if (self -> cost > self -> stamp_supplied) {
          PyErr_SetString(PyExc_AssertionError, "The cost has exceeded the stamp supplied!\n");
          PyEval_SetTrace(NULL, NULL);
          self -> started = 0;
          return NULL;
        }

        return Py_BuildValue("");
      }

    static PyObject *
      Tracer_get_stamp_used(Tracer * self, PyObject * args, PyObject * kwds) {
        return Py_BuildValue("L", self -> cost);
      }

    static PyObject *
      Tracer_get_last_frame_mem_usage(Tracer * self, PyObject * args, PyObject * kwds) {
        return Py_BuildValue("L", self -> last_frame_mem_usage);
      }

    static PyObject *
      Tracer_get_total_mem_usage(Tracer * self, PyObject * args, PyObject * kwds) {
        return Py_BuildValue("L", self -> total_mem_usage);
      }

    static PyObject *
      Tracer_is_started(Tracer * self) {
        return Py_BuildValue("i", self -> started);
      }

    static PyMemberDef
    Tracer_members[] = {
      {
        "started",
        T_OBJECT,
        offsetof(Tracer, started),
        0,
        PyDoc_STR("Whether or not the tracer has been enabled")
      },
    };

    static PyMethodDef
    Tracer_methods[] = {
      {
        "start",
        (PyCFunction) Tracer_start,
        METH_VARARGS,
        PyDoc_STR("Start the tracer")
      },

      {
        "stop",
        (PyCFunction) Tracer_stop,
        METH_VARARGS,
        PyDoc_STR("Stop the tracer")
      },

      {
        "reset",
        (PyCFunction) Tracer_reset,
        METH_VARARGS,
        PyDoc_STR("Resets the tracer")
      },

      {
        "add_cost",
        (PyCFunction) Tracer_add_cost,
        METH_VARARGS,
        PyDoc_STR("Add to the cost. Throws AssertionError if cost exceeds stamps supplied.")
      },

      {
        "set_stamp",
        (PyCFunction) Tracer_set_stamp,
        METH_VARARGS,
        PyDoc_STR("Set the stamp before starting the tracer")
      },

      {
        "get_stamp_used",
        (PyCFunction) Tracer_get_stamp_used,
        METH_VARARGS,
        PyDoc_STR("Get the stamp usage after it's been completed")
      },

      {
        "get_last_frame_mem_usage",
        (PyCFunction) Tracer_get_last_frame_mem_usage,
        METH_VARARGS,
        PyDoc_STR("Get the memory usage of the last Python frame processed.")
      },

      {
        "get_total_mem_usage",
        (PyCFunction) Tracer_get_total_mem_usage,
        METH_VARARGS,
        PyDoc_STR("Get the total memory usage after it's been completed")
      },

      {
        "is_started",
        (PyCFunction) Tracer_is_started,
        METH_VARARGS,
        PyDoc_STR("Returns 1 if tracer is started, 0 if not.")
      },

      {
        NULL
      }
    };

    static PyTypeObject
    TracerType = {
        MyType_HEAD_INIT
        "contracting.execution.metering.tracer",    /*tp_name*/
        sizeof(Tracer),                             /*tp_basicsize*/
        0,                                          /*tp_itemsize*/
        (destructor)Tracer_dealloc,                 /*tp_dealloc*/
        0,                                          /*tp_print*/
        0,                                          /*tp_getattr*/
        0,                                          /*tp_setattr*/
        0,                                          /*tp_compare*/
        0,                                          /*tp_repr*/
        0,                                          /*tp_as_number*/
        0,                                          /*tp_as_sequence*/
        0,                                          /*tp_as_mapping*/
        0,                                          /*tp_hash */
        0,                                          /*tp_call*/
        0,                                          /*tp_str*/
        0,                                          /*tp_getattro*/
        0,                                          /*tp_setattro*/
        0,                                          /*tp_as_buffer*/
        Py_TPFLAGS_DEFAULT | Py_TPFLAGS_BASETYPE,   /*tp_flags*/
        "Tracer objects",                           /* tp_doc */
        0,                                          /* tp_traverse */
        0,                                          /* tp_clear */
        0,                                          /* tp_richcompare */
        0,                                          /* tp_weaklistoffset */
        0,                                          /* tp_iter */
        0,                                          /* tp_iternext */
        Tracer_methods,                             /* tp_methods */
        Tracer_members,                             /* tp_members */
        0,                                          /* tp_getset */
        0,                                          /* tp_base */
        0,                                          /* tp_dict */
        0,                                          /* tp_descr_get */
        0,                                          /* tp_descr_set */
        0,                                          /* tp_dictoffset */
        (initproc)Tracer_init,                      /* tp_init */
        0,                                          /* tp_alloc */
        0,                                          /* tp_new */
    };

    /* Module definition */

    #define MODULE_DOC PyDoc_STR("Fast tracer for Smart Contract metering.")

    #if PY_MAJOR_VERSION >= 3

    static PyModuleDef
    moduledef = {
      PyModuleDef_HEAD_INIT,
      "contracting.execution.metering.tracer",
      MODULE_DOC,
      -1,
      NULL,
      /* methods */
      NULL,
      NULL,
      /* traverse */
      NULL,
      /* clear */
      NULL
    };

    PyObject *
      PyInit_tracer(void) {
        Py_Initialize();
        PyObject * mod = PyModule_Create( & moduledef);

        if (mod == NULL) {
          Py_DECREF(mod);
          return NULL;
        }

        TracerType.tp_new = PyType_GenericNew;

        if (PyType_Ready( & TracerType) < 0) {
          Py_DECREF(mod);
          Py_DECREF( & TracerType);
          printf("Not ready");
          return NULL;
        }

        PyModule_AddObject(mod, "Tracer", (PyObject * ) & TracerType);
        return mod;
      }

    #else

    void
    inittracer(void) {
      PyObject * mod;
      mod = Py_InitModule3("contracting.execution.metering.tracer", NULL, MODULE_DOC);

      if (mod == NULL) {
        Py_DECREF(mod);
        return;
      }

      TracerType.tp_new = PyType_GenericNew;
      if (PyType_Ready( & TracerType) < 0) {
        Py_DECREF(mod);
        Py_DECREF( & TracerType);
        return;
      }

      PyModule_AddObject(mod, "Tracer", (PyObject * ) & TracerType);
    }

    #endif /* Py3k */<|MERGE_RESOLUTION|>--- conflicted
+++ resolved
@@ -143,13 +143,6 @@
     if (code == NULL) {
         return RET_OK;
     }
-<<<<<<< HEAD
-    if (get_process_id() != self->process_id) {
-        Py_DECREF(code);
-        return RET_OK;
-    }
-=======
->>>>>>> 8cb758f1
     const char *current_function_name = PyUnicode_AsUTF8(code->co_name);
     PyObject *globals = PyFrame_GetGlobals(frame);
     if (current_function_name == NULL) {
