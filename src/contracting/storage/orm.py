from contracting.storage.driver import Driver
from contracting.execution.runtime import rt
from contracting import constants
from contracting.stdlib.bridge.decimal import ContractingDecimal
from contracting.storage.encoder import encode_kv

driver = rt.env.get("__Driver") or Driver()


class Datum:
    def __init__(self, contract, name, driver: Driver):
        self._driver = driver
        self._key = self._driver.make_key(contract, name)


class Variable(Datum):
    def __init__(self, contract, name, driver: Driver = driver, t=None):
        self._type = None

        if isinstance(t, type) or None:
            self._type = t

        super().__init__(contract, name, driver=driver)

    def set(self, value):
        if self._type is not None:
            assert isinstance(value, self._type), (
                f"Wrong type passed to variable! "
                f"Expected {self._type}, got {type(value)}."
            )

        self._driver.set(self._key, value, True)

    def get(self):
        return self._driver.get(self._key)

class Hash(Datum):
    def __init__(self, contract, name, driver: Driver = driver, default_value=None):
        super().__init__(contract, name, driver=driver)
        self._delimiter = constants.DELIMITER
        self._default_value = default_value

    def _set(self, key, value):
        self._driver.set(f"{self._key}{self._delimiter}{key}", value, True)

    def _get(self, item):
        value = self._driver.get(f"{self._key}{self._delimiter}{item}")

        # Add Python defaultdict behavior for easier smart contracting
        if value is None:
            value = self._default_value

        if type(value) == float or type(value) == ContractingDecimal:
            return ContractingDecimal(str(value))

        return value

    def _validate_key(self, key):
        if isinstance(key, tuple):
            assert len(key) <= constants.MAX_HASH_DIMENSIONS, (
                f"Too many dimensions ({len(key)}) for hash. "
                f"Max is {constants.MAX_HASH_DIMENSIONS}"
            )

            new_key_str = ""
            for k in key:
                assert not isinstance(k, slice), "Slices prohibited in hashes."

                k = str(k)

                assert constants.DELIMITER not in k, "Illegal delimiter in key."
                assert constants.INDEX_SEPARATOR not in k, "Illegal separator in key."

                new_key_str += f"{k}{self._delimiter}"

            key = new_key_str[: -len(self._delimiter)]
        else:
            key = str(key)

            assert constants.DELIMITER not in key, "Illegal delimiter in key."
            assert constants.INDEX_SEPARATOR not in key, "Illegal separator in key."

        assert (
            len(key) <= constants.MAX_KEY_SIZE
        ), f"Key is too long ({len(key)}). Max is {constants.MAX_KEY_SIZE}."
        return key

    def _prefix_for_args(self, args):
        multi = self._validate_key(args)
        prefix = f"{self._key}{self._delimiter}"
        if multi != "":
            prefix += f"{multi}{self._delimiter}"

        return prefix

    def all(self, *args):
        prefix = self._prefix_for_args(args)
        return self._driver.values(prefix=prefix)

    def _items(self, *args):
        prefix = self._prefix_for_args(args)
        return self._driver.items(prefix=prefix)

    def clear(self, *args):
        kvs = self._items(*args)

        for k in kvs.keys():
            self._driver.delete(k)

    def __setitem__(self, key, value):
        # handle multiple hashes differently
        key = self._validate_key(key)
        self._set(key, value)

    def __getitem__(self, key):
        key = self._validate_key(key)
        return self._get(key)

    def __contains__(self, key):
        raise Exception('Cannot use "in" with a Hash.')


class ForeignVariable(Variable):
    def __init__(
        self, contract, name, foreign_contract, foreign_name, driver: Driver = driver
    ):
        super().__init__(contract, name, driver=driver)
        self._key = self._driver.make_key(foreign_contract, foreign_name)

    def set(self, value):
        raise ReferenceError


class ForeignHash(Hash):
    def __init__(
        self, contract, name, foreign_contract, foreign_name, driver: Driver = driver
    ):
        super().__init__(contract, name, driver=driver)
        self._key = self._driver.make_key(foreign_contract, foreign_name)

    def _set(self, key, value):
        raise ReferenceError

    def __setitem__(self, key, value):
        raise ReferenceError

    def __getitem__(self, item):
        return super().__getitem__(item)

    def clear(self, *args):
<<<<<<< HEAD
        raise Exception("Cannot write with a ForeignHash.")


class LogEvent:
    """
    TODO
    - Break validation into smaller functions
    - Add checks for use of illegal types and argument names (See Hash checks.)
    """

    def __init__(self, contract, name, event, params, driver: Driver = driver):
        self._driver = driver
        self._params = params
        self._contract = contract
        self._event = event

        assert isinstance(params, dict), "Args must be a dictionary."
        assert len(params) > 0, "Args must have at least one argument."
        # Check for indexed arguments with a maximum of three
        indexed_args_count = sum(1 for arg in params.values() if arg.get("idx", False))
        assert (
            indexed_args_count <= 3
        ), "Args must have at most three indexed arguments."
        for param in params.values():
            if not isinstance(param["type"], tuple):
                param["type"] = (param["type"],)

            assert all(
                issubclass(t, (str, int, float, bool))
                for t in param["type"]
            ), "Each type in args must be str, int, float, or bool."

    def write_event(self, event_data):

        # Check that the number of arguments matches
        assert len(event_data) == len(
            self._params
        ), "Event Data must have the same number of arguments as specified in the event."

        # Check for unexpected arguments
        for arg in event_data:
            assert (
                arg in self._params
            ), f"Unexpected argument {arg} in the data dictionary."

        # Check for missing and type-mismatched arguments
        for arg in self._params:
            assert (
                arg in event_data
            ), f"Argument {arg} is missing from the data dictionary."

            # Check the type of the argument
            assert isinstance(event_data[arg], self._params[arg]["type"]), (
                f"Argument {arg} is the wrong type! "
                f"Expected {self._params[arg]['type']}, got {type(event_data[arg])}."
            )

            # Check the size of the argument
            value_size = len(str(event_data[arg]).encode("utf-8"))
            assert (
                value_size <= 1024
            ), f"Argument {arg} is too large ({value_size} bytes). Max is 1024 bytes."

        event = {
            "contract": self._contract,
            "event": self._event,
            "signer": rt.context.signer,
            "caller": rt.context.caller,
            "data_indexed": {
                arg: event_data[arg]
                for arg in self._params
                if self._params[arg].get("idx", False)
            },
            "data": {
                arg: event_data[arg]
                for arg in self._params
                if not self._params[arg].get("idx", False)
            },
=======
        raise Exception('Cannot write with a ForeignHash.')

class LogEvent(Datum):
    def __init__(self, contract, name, args, driver: Driver = driver):
        super().__init__(contract, name, driver=driver)
        self._args = args
        self._contract = contract
        self._name = name

        assert isinstance(args, dict), "Args must be a dictionary."
        assert len(args) > 0, "Args must have at least one argument."
        # Check for indexed arguments with a maximum of three
        indexed_args_count = sum(1 for arg in args.values() if arg.get('idx', False))
        assert indexed_args_count <= 3, "Args must have at most three indexed arguments."
        for arg in args.values():
            # breakpoint()
            if not isinstance(arg['type'], tuple):
                arg['type'] = (arg['type'],)

            # Now perform the type check
            assert all(
                issubclass(t, (str, int, float, ContractingDecimal, bool)) for t in arg['type']
            ), "Each type in args must be str, int, float, ContractingDecimal, or bool."
            if isinstance(arg['type'], str):
                assert len(arg['type']) <= 128, f"Argument {arg} is too long (max 128 characters)."

    def write_event(self, event_data):
        assert len(event_data) == len(
            self._args
        ), "Data must have the same number of arguments as specified in the event."
        for arg in self._args:
            assert arg in event_data, f"Argument {arg} is missing from the data dictionary."

            assert isinstance(event_data[arg], self._args[arg]['type']), (
                f"Argument {arg} is the wrong type! "
                f"Expected {self._args[arg]['type']}, got {type(event_data[arg])}."
            )

        event = {
            "contract": self._contract,
            "event": self._name,
            "signer": rt.context.signer,
            "caller": rt.context.caller,
            "indexed_args": {arg: event_data[arg] for arg in self._args if self._args[arg].get('idx', False)},
            "non_indexed_args": {arg: event_data[arg] for arg in self._args if not self._args[arg].get('idx', False)}
>>>>>>> 3718235c
        }

        # breakpoint()

<<<<<<< HEAD
        for arg, value in event["data_indexed"].items():
            assert isinstance(
                value, self._params[arg]["type"]
            ), f"Indexed argument {arg} is the wrong type! Expected {self._params[arg]['type']}, got {type(value)}."
            encoded = encode_kv(arg, value)
            rt.deduct_write(*encoded, multiplier=0.5)
        for arg, value in event["data"].items():
            assert isinstance(
                value, self._params[arg]["type"]
            ), f"Non-indexed argument {arg} is the wrong type! Expected {self._params[arg]['type']}, got {type(value)}."
            encoded = encode_kv(arg, value)
            rt.deduct_write(*encoded, multiplier=0.5)

        self._driver.set_event(event)


=======
        for arg, value in event['indexed_args'].items():
            assert isinstance(value, self._args[arg]['type']), f"Indexed argument {arg} is the wrong type! Expected {self._args[arg]['type']}, got {type(value)}."
            encoded = encode_kv(arg, value)
            rt.deduct_write(*encoded)
        for arg, value in event['non_indexed_args'].items():
            assert isinstance(value, self._args[arg]['type']), f"Non-indexed argument {arg} is the wrong type! Expected {self._args[arg]['type']}, got {type(value)}."
            encoded = encode_kv(arg, value)
            rt.deduct_write(*encoded)
        self._driver.set_event(event)

>>>>>>> 3718235c
    def __call__(self, data):
        self.write_event(data)


"""
Usage:

TransferEvent = LogEvent(
    name="Transfer",
    args={
        "from": {"type": str, "idx": True},
        "to": {"type": str, "idx": True},
        "amount": {"type": (int, float, ContractingDecimal)}
    },
)


@export
def transfer(self, from_address, to_address, amount):
    # Perform the transfer logic
    # ...

    # Log the transfer event
    TransferEvent({"from": from_address, "to": to_address, "amount": amount})
<<<<<<< HEAD
"""
=======
"""
>>>>>>> 3718235c
<|MERGE_RESOLUTION|>--- conflicted
+++ resolved
@@ -148,7 +148,6 @@
         return super().__getitem__(item)
 
     def clear(self, *args):
-<<<<<<< HEAD
         raise Exception("Cannot write with a ForeignHash.")
 
 
@@ -227,58 +226,10 @@
                 for arg in self._params
                 if not self._params[arg].get("idx", False)
             },
-=======
-        raise Exception('Cannot write with a ForeignHash.')
-
-class LogEvent(Datum):
-    def __init__(self, contract, name, args, driver: Driver = driver):
-        super().__init__(contract, name, driver=driver)
-        self._args = args
-        self._contract = contract
-        self._name = name
-
-        assert isinstance(args, dict), "Args must be a dictionary."
-        assert len(args) > 0, "Args must have at least one argument."
-        # Check for indexed arguments with a maximum of three
-        indexed_args_count = sum(1 for arg in args.values() if arg.get('idx', False))
-        assert indexed_args_count <= 3, "Args must have at most three indexed arguments."
-        for arg in args.values():
-            # breakpoint()
-            if not isinstance(arg['type'], tuple):
-                arg['type'] = (arg['type'],)
-
-            # Now perform the type check
-            assert all(
-                issubclass(t, (str, int, float, ContractingDecimal, bool)) for t in arg['type']
-            ), "Each type in args must be str, int, float, ContractingDecimal, or bool."
-            if isinstance(arg['type'], str):
-                assert len(arg['type']) <= 128, f"Argument {arg} is too long (max 128 characters)."
-
-    def write_event(self, event_data):
-        assert len(event_data) == len(
-            self._args
-        ), "Data must have the same number of arguments as specified in the event."
-        for arg in self._args:
-            assert arg in event_data, f"Argument {arg} is missing from the data dictionary."
-
-            assert isinstance(event_data[arg], self._args[arg]['type']), (
-                f"Argument {arg} is the wrong type! "
-                f"Expected {self._args[arg]['type']}, got {type(event_data[arg])}."
-            )
-
-        event = {
-            "contract": self._contract,
-            "event": self._name,
-            "signer": rt.context.signer,
-            "caller": rt.context.caller,
-            "indexed_args": {arg: event_data[arg] for arg in self._args if self._args[arg].get('idx', False)},
-            "non_indexed_args": {arg: event_data[arg] for arg in self._args if not self._args[arg].get('idx', False)}
->>>>>>> 3718235c
         }
 
         # breakpoint()
 
-<<<<<<< HEAD
         for arg, value in event["data_indexed"].items():
             assert isinstance(
                 value, self._params[arg]["type"]
@@ -295,18 +246,6 @@
         self._driver.set_event(event)
 
 
-=======
-        for arg, value in event['indexed_args'].items():
-            assert isinstance(value, self._args[arg]['type']), f"Indexed argument {arg} is the wrong type! Expected {self._args[arg]['type']}, got {type(value)}."
-            encoded = encode_kv(arg, value)
-            rt.deduct_write(*encoded)
-        for arg, value in event['non_indexed_args'].items():
-            assert isinstance(value, self._args[arg]['type']), f"Non-indexed argument {arg} is the wrong type! Expected {self._args[arg]['type']}, got {type(value)}."
-            encoded = encode_kv(arg, value)
-            rt.deduct_write(*encoded)
-        self._driver.set_event(event)
-
->>>>>>> 3718235c
     def __call__(self, data):
         self.write_event(data)
 
@@ -331,8 +270,4 @@
 
     # Log the transfer event
     TransferEvent({"from": from_address, "to": to_address, "amount": amount})
-<<<<<<< HEAD
-"""
-=======
-"""
->>>>>>> 3718235c
+"""