--- conflicted
+++ resolved
@@ -25,17 +25,11 @@
         super().__init__(contract, name, driver=driver)
 
     def set(self, value):
-<<<<<<< HEAD
         if self._type is not None and value is not None:
-            assert isinstance(value, self._type), (f'Wrong type passed to variable! '
-                                                   f'Expected {self._type}, got {type(value)}.')
-=======
-        if self._type is not None:
             assert isinstance(value, self._type), (
-                f"Wrong type passed to variable! "
-                f"Expected {self._type}, got {type(value)}."
+              f'Wrong type passed to variable! '
+              f'Expected {self._type}, got {type(value)}.'
             )
->>>>>>> c30b2078
 
         self._driver.set(self._key, value, True)
 
